/**
 * AI Service - Main Orchestrator
 *
 * Provider-agnostic AI service that handles:
 * - Multiple AI providers (OpenAI, Anthropic, Chatbase)
 * - Automatic caching
 * - Quota management
 * - Usage tracking
 * - Error handling and fallbacks
 */

import { supabase } from '../supabase';
import type {
  CompletionRequest,
  CompletionResponse,
  StreamChunk,
  FunctionCallRequest,
  FunctionCallResult,
  AIProvider,
  AIFeatureType,
  QuotaCheckResult,
  AIUsageStats,
} from './aiTypes';
import { AI_CONFIG, getModelForFeature, getProviderForModel } from './aiConfig';
import * as aiCache from './aiCache';
<<<<<<< HEAD
import * as anthropicProvider from './providers/anthropicProvider';
import * as openaiProvider from './providers/openaiProvider';
import * as chatbaseProvider from './providers/chatbaseProvider';
import { AIServiceError, QuotaExceededError } from './aiTypes';
=======
// Lazy load providers to avoid loading SDKs unnecessarily
// import * as anthropicProvider from './providers/anthropicProvider';
// import * as openaiProvider from './providers/openaiProvider';
// import * as chatbaseProvider from './providers/chatbaseProvider';
import { AIServiceError, QuotaExceededError, RateLimitError } from './aiTypes';
>>>>>>> c0ad60cd

// =====================================================
// LAZY PROVIDER LOADING
// =====================================================

async function getAnthropicProvider() {
  return await import('./providers/anthropicProvider');
}

async function getOpenaiProvider() {
  return await import('./providers/openaiProvider');
}

async function getChatbaseProvider() {
  return await import('./providers/chatbaseProvider');
}

// =====================================================
// MAIN AI SERVICE CLASS
// =====================================================

export class AIService {
  private userId: string | null = null;

  constructor(userId?: string) {
    this.userId = userId || null;
  }

  // Set user ID for quota tracking
  setUserId(userId: string) {
    this.userId = userId;
  }

  // =====================================================
  // TEXT COMPLETION
  // =====================================================

  async complete(request: CompletionRequest): Promise<CompletionResponse> {
    // Check quota first
    if (this.userId) {
      const quotaCheck = await this.checkQuota(request.featureType);
      if (!quotaCheck.allowed) {
        throw new QuotaExceededError(quotaCheck.reason || 'Quota exceeded');
      }
    }

    // Prepare cache options
    const cacheOptions = aiCache.prepareCacheOptions(
      request.featureType,
      request.options?.cacheEnabled,
      request.options?.cacheTTL
    );

    // Try cache first if enabled
    if (cacheOptions.enabled) {
      const cached = await this.tryGetFromCache(request);
      if (cached) {
        return cached;
      }
    }

    // Select model and provider
    const model = request.options?.model || getModelForFeature(request.featureType);
    const provider = getProviderForModel(model);

    // Execute completion with fallback
    let response: CompletionResponse;
    try {
      response = await this.executeCompletion(request, provider);
    } catch (error) {
      // Try fallback provider if enabled
      if (AI_CONFIG.enableFallback && provider !== AI_CONFIG.fallbackProvider) {
        console.warn(`[AI Service] Primary provider failed, trying fallback`);
        response = await this.executeCompletion(request, AI_CONFIG.fallbackProvider);
      } else {
        throw error;
      }
    }

    // Store in cache if enabled
    if (cacheOptions.enabled && cacheOptions.ttl > 0) {
      await this.storeInCache(request, response, cacheOptions.ttl);
    }

    // Log interaction to database
    if (AI_CONFIG.logInteractions && this.userId) {
      await this.logInteraction(request, response);
    }

    // Update user quota
    if (this.userId) {
      await this.updateQuota(
        request.featureType,
        response.tokensUsed.total,
        response.costCents
      );
    }

    return response;
  }

  // =====================================================
  // STREAMING COMPLETION
  // =====================================================

  async *streamComplete(request: CompletionRequest): AsyncIterableIterator<StreamChunk> {
    // Check quota
    if (this.userId) {
      const quotaCheck = await this.checkQuota(request.featureType);
      if (!quotaCheck.allowed) {
        throw new QuotaExceededError(quotaCheck.reason || 'Quota exceeded');
      }
    }

    // Select model and provider
    const model = request.options?.model || getModelForFeature(request.featureType);
    const provider = getProviderForModel(model);

    // Execute streaming
    let totalTokens = 0;
    let fullContent = '';

    try {
      const stream = this.executeStreamCompletion(request, provider);

      for await (const chunk of stream) {
        fullContent += chunk.content;
        if (chunk.tokensUsed) {
          totalTokens = chunk.tokensUsed;
        }
        yield chunk;
      }
    } catch (error) {
      console.error('[AI Service] Streaming error:', error);
      throw error;
    }

    // Log after streaming completes
    if (AI_CONFIG.logInteractions && this.userId && totalTokens > 0) {
      const response: CompletionResponse = {
        content: fullContent,
        tokensUsed: {
          input: Math.floor(totalTokens * 0.3), // Estimate
          output: Math.floor(totalTokens * 0.7),
          total: totalTokens,
        },
        costCents: 0, // Will be calculated in logInteraction
        model,
        provider,
        cacheHit: false,
        executionTimeMs: 0,
      };
      await this.logInteraction(request, response);
      await this.updateQuota(request.featureType, totalTokens, response.costCents);
    }
  }

  // =====================================================
  // FUNCTION CALLING
  // =====================================================

  async functionCall(request: FunctionCallRequest): Promise<FunctionCallResult> {
    // Check quota
    if (this.userId) {
      const quotaCheck = await this.checkQuota(request.featureType);
      if (!quotaCheck.allowed) {
        throw new QuotaExceededError(quotaCheck.reason || 'Quota exceeded');
      }
    }

    // Select model and provider
    const model = request.options?.model || getModelForFeature(request.featureType);
    const provider = getProviderForModel(model);

    // Execute function call
    let result: FunctionCallResult;
    try {
      result = await this.executeFunctionCall(request, provider);
    } catch (error) {
      // Try fallback
      if (AI_CONFIG.enableFallback && provider !== AI_CONFIG.fallbackProvider) {
        result = await this.executeFunctionCall(request, AI_CONFIG.fallbackProvider);
      } else {
        throw error;
      }
    }

    // Log and update quota
    if (this.userId) {
      const response: CompletionResponse = {
        content: result.content || '',
        tokensUsed: result.tokensUsed,
        costCents: result.costCents,
        model,
        provider,
        cacheHit: false,
        executionTimeMs: 0,
      };
      await this.logInteraction(
        {
          prompt: request.prompt,
          featureType: request.featureType,
          options: request.options,
        },
        response,
        result
      );
      await this.updateQuota(
        request.featureType,
        result.tokensUsed.total,
        result.costCents
      );
    }

    return result;
  }

  // =====================================================
  // PROVIDER EXECUTION
  // =====================================================

  private async executeCompletion(
    request: CompletionRequest,
    provider: AIProvider
  ): Promise<CompletionResponse> {
    switch (provider) {
      case 'anthropic': {
        const anthropicProvider = await getAnthropicProvider();
        return await anthropicProvider.complete(request);
      }
      case 'openai': {
        const openaiProvider = await getOpenaiProvider();
        return await openaiProvider.complete(request);
      }
      case 'local': {
        // Use Chatbase for local provider
        const chatbaseProvider = await getChatbaseProvider();
        return await chatbaseProvider.complete(request);
      }
      default:
        throw new AIServiceError(
          `Unsupported provider: ${provider}`,
          'UNSUPPORTED_PROVIDER',
          provider
        );
    }
  }

  private async *executeStreamCompletion(
    request: CompletionRequest,
    provider: AIProvider
  ): AsyncIterableIterator<StreamChunk> {
    switch (provider) {
      case 'anthropic': {
        const anthropicProvider = await getAnthropicProvider();
        yield* anthropicProvider.streamComplete(request);
        break;
      }
      case 'openai': {
        const openaiProvider = await getOpenaiProvider();
        yield* openaiProvider.streamComplete(request);
        break;
      }
      case 'local': {
        const chatbaseProvider = await getChatbaseProvider();
        yield* chatbaseProvider.streamComplete(request);
        break;
      }
      default:
        throw new AIServiceError(
          `Unsupported provider: ${provider}`,
          'UNSUPPORTED_PROVIDER',
          provider
        );
    }
  }

  private async executeFunctionCall(
    request: FunctionCallRequest,
    provider: AIProvider
  ): Promise<FunctionCallResult> {
    switch (provider) {
      case 'anthropic': {
        const anthropicProvider = await getAnthropicProvider();
        return await anthropicProvider.functionCall(request);
      }
      case 'openai': {
        const openaiProvider = await getOpenaiProvider();
        return await openaiProvider.functionCall(request);
      }
      case 'local':
        throw new AIServiceError(
          'Chatbase does not support function calling',
          'UNSUPPORTED_FEATURE',
          provider
        );
      default:
        throw new AIServiceError(
          `Unsupported provider: ${provider}`,
          'UNSUPPORTED_PROVIDER',
          provider
        );
    }
  }

  // =====================================================
  // CACHING
  // =====================================================

  private async tryGetFromCache(
    request: CompletionRequest
  ): Promise<CompletionResponse | null> {
    try {
      const model = request.options?.model || getModelForFeature(request.featureType);
      const cacheKey = await aiCache.generateCacheKey(
        request.prompt,
        request.featureType,
        model,
        request.contextData
      );

      const cached = await aiCache.getCachedResponse(cacheKey);
      if (cached) {
        const provider = getProviderForModel(model);
        return {
          content: cached.response,
          tokensUsed: {
            input: 0,
            output: 0,
            total: 0,
          },
          costCents: 0,
          model,
          provider,
          cacheHit: true,
          executionTimeMs: 0,
        };
      }
    } catch (error) {
      console.error('[AI Service] Cache retrieval error:', error);
    }
    return null;
  }

  private async storeInCache(
    request: CompletionRequest,
    response: CompletionResponse,
    ttl: number
  ): Promise<void> {
    try {
      const cacheKey = await aiCache.generateCacheKey(
        request.prompt,
        request.featureType,
        response.model,
        request.contextData
      );
      const promptHash = await aiCache.generatePromptHash(request.prompt);

      await aiCache.setCachedResponse(
        cacheKey,
        promptHash,
        response.content,
        request.featureType,
        response.model,
        request.options?.responseFormat || 'text',
        ttl
      );
    } catch (error) {
      console.error('[AI Service] Cache storage error:', error);
    }
  }

  // =====================================================
  // QUOTA MANAGEMENT
  // =====================================================

  private async checkQuota(featureType: AIFeatureType): Promise<QuotaCheckResult> {
    if (!this.userId) {
      return { allowed: true };
    }

    try {
      const { data, error } = await supabase.rpc('check_user_quota', {
        p_user_id: this.userId,
        p_feature_type: featureType,
      });

      if (error) throw error;

      return {
        allowed: data as boolean,
        reason: data ? undefined : 'Quota limit reached',
      };
    } catch (error) {
      console.error('[AI Service] Quota check error:', error);
      // Allow request if quota check fails (fail open)
      return { allowed: true };
    }
  }

  private async updateQuota(
    featureType: AIFeatureType,
    tokensUsed: number,
    costCents: number
  ): Promise<void> {
    if (!this.userId) return;

    try {
      const { error } = await supabase.rpc('update_user_quota', {
        p_user_id: this.userId,
        p_feature_type: featureType,
        p_tokens_used: tokensUsed,
        p_cost_cents: costCents,
      });

      if (error) throw error;
    } catch (error) {
      console.error('[AI Service] Quota update error:', error);
    }
  }

  // =====================================================
  // INTERACTION LOGGING
  // =====================================================

  private async logInteraction(
    request: CompletionRequest,
    response: CompletionResponse,
    functionCallResult?: FunctionCallResult
  ): Promise<void> {
    if (!this.userId) return;

    try {
      const { error } = await supabase.from('ai_interactions').insert({
        user_id: this.userId,
        feature_type: request.featureType,
        prompt: request.prompt,
        prompt_version: request.promptVersion,
        context_data: request.contextData || {},
        response: response.content,
        response_format: request.options?.responseFormat || 'text',
        function_calls: functionCallResult ? {
          function_name: functionCallResult.functionName,
          arguments: functionCallResult.arguments,
        } : null,
        provider: response.provider,
        model: response.model,
        tokens_used_input: response.tokensUsed.input,
        tokens_used_output: response.tokensUsed.output,
        cost_cents: response.costCents,
        execution_time_ms: response.executionTimeMs,
        cache_hit: response.cacheHit,
        status: 'success',
      });

      if (error) throw error;
    } catch (error) {
      console.error('[AI Service] Interaction logging error:', error);
    }
  }

  // =====================================================
  // USAGE STATISTICS
  // =====================================================

  async getUsageStats(daysBack = 30): Promise<AIUsageStats | null> {
    if (!this.userId) return null;

    try {
      const { data, error } = await supabase.rpc('get_user_ai_stats', {
        p_user_id: this.userId,
        p_days_back: daysBack,
      });

      if (error) throw error;

      return data?.[0] as AIUsageStats || null;
    } catch (error) {
      console.error('[AI Service] Usage stats error:', error);
      return null;
    }
  }
}

// =====================================================
// SINGLETON INSTANCE
// =====================================================

let aiServiceInstance: AIService | null = null;

export function getAIService(): AIService {
  if (!aiServiceInstance) {
    aiServiceInstance = new AIService();
  }
  return aiServiceInstance;
}

export default {
  AIService,
  getAIService,
};<|MERGE_RESOLUTION|>--- conflicted
+++ resolved
@@ -23,18 +23,11 @@
 } from './aiTypes';
 import { AI_CONFIG, getModelForFeature, getProviderForModel } from './aiConfig';
 import * as aiCache from './aiCache';
-<<<<<<< HEAD
-import * as anthropicProvider from './providers/anthropicProvider';
-import * as openaiProvider from './providers/openaiProvider';
-import * as chatbaseProvider from './providers/chatbaseProvider';
-import { AIServiceError, QuotaExceededError } from './aiTypes';
-=======
 // Lazy load providers to avoid loading SDKs unnecessarily
 // import * as anthropicProvider from './providers/anthropicProvider';
 // import * as openaiProvider from './providers/openaiProvider';
 // import * as chatbaseProvider from './providers/chatbaseProvider';
 import { AIServiceError, QuotaExceededError, RateLimitError } from './aiTypes';
->>>>>>> c0ad60cd
 
 // =====================================================
 // LAZY PROVIDER LOADING
