import { useState, useEffect, lazy, Suspense } from 'react';
import { Routes, Route, NavLink, useNavigate, useLocation, Navigate } from 'react-router-dom';
import { useAuth } from '../../contexts/AuthContext';
import { OverviewView } from './OverviewView';
import { MeetingDetailsModal } from './MeetingDetailsModal';
import { ClassesView } from './ClassesView';
import { ProfileView } from './ProfileView';
<<<<<<< HEAD
=======
import { CalendarView } from './CalendarView';
>>>>>>> 011c924f
import { PopupQueueManager } from '../popups/PopupQueueManager';
import { MorningPulseModal } from '../popups/MorningPulseModal';
import { ConsolidatedClassPulsesModal } from '../popups/ConsolidatedClassPulsesModal';
import { ClassPulseDetailModal } from './ClassPulseDetailModal';
import { HapiReferralNotificationModal } from './HapiReferralNotificationModal';
<<<<<<< HEAD
import { Home, Users, Beaker, User, Smile, MessageSquare, GraduationCap, ChevronLeft, TrendingUp, CreditCard } from 'lucide-react';
=======
import { Home, User, Smile, GraduationCap, ChevronLeft, BookOpen, MessageCircle, Brain, Sparkles, FileText, Mic, Volume2, PenTool, Image as ImageIcon, ChevronDown, ChevronRight } from 'lucide-react';
>>>>>>> 011c924f
import { ThemeToggle } from '../common/ThemeToggle';
import { NotificationCenter } from '../notifications/NotificationCenter';
import { cn } from '../../lib/utils';

// Lazy load heavy components for better performance
const StudentHapiLab = lazy(() => import('../student/StudentHapiLab').then(m => ({ default: m.StudentHapiLab })));
const EnhancedHapiChat = lazy(() => import('../student/EnhancedHapiChat').then(m => ({ default: m.EnhancedHapiChat })));
<<<<<<< HEAD
const WellbeingView = lazy(() => import('../wellbeing/WellbeingView').then(m => ({ default: m.WellbeingView })));
const ProgressView = lazy(() => import('../progress/ProgressView').then(m => ({ default: m.ProgressView })));

=======
const HapiChatView = lazy(() => import('../chat/HapiChatView').then(m => ({ default: m.HapiChatView })));
const WellbeingView = lazy(() => import('../wellbeing/WellbeingView').then(m => ({ default: m.WellbeingView })));
const ProgressView = lazy(() => import('../progress/ProgressView').then(m => ({ default: m.ProgressView })));

// Lazy load AI Study Hub tab components
const ChatTab = lazy(() => import('../chat/tabs/ChatTab').then(m => ({ default: m.ChatTab })));
const FlashcardsTab = lazy(() => import('../chat/tabs/FlashcardsTab').then(m => ({ default: m.FlashcardsTab })));
const QuizzesTab = lazy(() => import('../chat/tabs/QuizzesTab').then(m => ({ default: m.QuizzesTab })));
const SummarizationTab = lazy(() => import('../chat/tabs/SummarizationTab').then(m => ({ default: m.SummarizationTab })));
const TranscriptionTab = lazy(() => import('../chat/tabs/TranscriptionTab').then(m => ({ default: m.TranscriptionTab })));
const AudioRecapsTab = lazy(() => import('../chat/tabs/AudioRecapsTab').then(m => ({ default: m.AudioRecapsTab })));
const EssayGradingTab = lazy(() => import('../chat/tabs/EssayGradingTab').then(m => ({ default: m.EssayGradingTab })));
const ImageAnalysisTab = lazy(() => import('../chat/tabs/ImageAnalysisTab').then(m => ({ default: m.ImageAnalysisTab })));

>>>>>>> 011c924f
// Lazy load all academics components (largest bundle)
const AcademicsHub = lazy(() => import('../academics/AcademicsHub').then(m => ({ default: m.AcademicsHub })));
const AcademicViewWrapper = lazy(() => import('../academics/AcademicViewWrapper').then(m => ({ default: m.AcademicViewWrapper })));
const SingleCourseView = lazy(() => import('../academics/SingleCourseView').then(m => ({ default: m.SingleCourseView })));
const EnhancedGradesView = lazy(() => import('../academics/EnhancedGradesView').then(m => ({ default: m.EnhancedGradesView })));
const EnhancedStudyPlanner = lazy(() => import('../academics/EnhancedStudyPlanner').then(m => ({ default: m.EnhancedStudyPlanner })));
const CourseTutorMode = lazy(() => import('../academics/CourseTutorMode').then(m => ({ default: m.CourseTutorMode })));
const FeedbackHub = lazy(() => import('../academics/FeedbackHub').then(m => ({ default: m.FeedbackHub })));
const MoodGradeAnalytics = lazy(() => import('../academics/MoodGradeAnalytics').then(m => ({ default: m.MoodGradeAnalytics })));

// Lazy load payment components
const SubscriptionManagement = lazy(() => import('../payment/SubscriptionManagement').then(m => ({ default: m.SubscriptionManagement })));
const CheckoutFlow = lazy(() => import('../payment/CheckoutFlow').then(m => ({ default: m.CheckoutFlow })));
const SubscriptionGate = lazy(() => import('../payment/SubscriptionGate').then(m => ({ default: m.SubscriptionGate })));


const SURFACE_BASE = 'rounded-2xl border border-border/60 bg-card/90 backdrop-blur-sm shadow-lg';

export function Dashboard() {
  const { user } = useAuth();
  const navigate = useNavigate();
  const location = useLocation();
  const [showPopups, setShowPopups] = useState(true);
  const [refreshTrigger, setRefreshTrigger] = useState(0);
  const [popupResetTrigger, setPopupResetTrigger] = useState(0);
  const [showMorningPulseModal, setShowMorningPulseModal] = useState(false);
  const [showClassPulseModal, setShowClassPulseModal] = useState(false);
  const [showClassPulseDetailModal, setShowClassPulseDetailModal] = useState(false);
  const [showMeetingModal, setShowMeetingModal] = useState(false);
  const [showHapiReferralModal, setShowHapiReferralModal] = useState(false);
  const [meetingData] = useState<any>(null);
  const [classPulses] = useState<any[]>([]);
  const [selectedPulse, setSelectedPulse] = useState<any>(null);
  const [selectedReferral, setSelectedReferral] = useState<any>(null);
  const [sidebarCollapsed, setSidebarCollapsed] = useState(false);
  const [studyHubExpanded, setStudyHubExpanded] = useState(false);

  // AI Study Hub sub-items
  const studyHubItems = [
    { id: 'ai-chat', path: '/dashboard/ai-chat', icon: MessageCircle, label: 'AI Chat', description: 'General study assistance' },
    { id: 'flashcards', path: '/dashboard/flashcards', icon: Brain, label: 'Flashcards', description: 'AI-generated from your materials' },
    { id: 'quizzes', path: '/dashboard/quizzes', icon: Sparkles, label: 'Quizzes', description: 'Practice tests & questions' },
    { id: 'summarize', path: '/dashboard/summarize', icon: FileText, label: 'Summarize', description: 'Notes, PDFs, slides' },
    { id: 'transcribe', path: '/dashboard/transcribe', icon: Mic, label: 'Transcribe', description: 'Lecture recordings' },
    { id: 'audio-recaps', path: '/dashboard/audio-recaps', icon: Volume2, label: 'Audio Recaps', description: 'Listen to summaries' },
    { id: 'essay-help', path: '/dashboard/essay-help', icon: PenTool, label: 'Essay Help', description: 'Grading & writing assistance' },
    { id: 'image-analysis', path: '/dashboard/image-analysis', icon: ImageIcon, label: 'Image Analysis', description: 'Diagrams & visual materials' },
  ];

  // Updated navigation structure - New organization
  const navigationItems = [
    { id: 'overview', path: '/dashboard/overview', icon: Home, label: 'Home' },
    { id: 'planner', path: '/dashboard/planner', icon: BookOpen, label: 'Study Planner' },
    { id: 'classes', path: '/dashboard/classes', icon: GraduationCap, label: 'Classes' },
    { id: 'profile', path: '/dashboard/profile', icon: User, label: 'Profile' },
  ] as const;

  // Secondary routes still accessible via URL (Lab, Progress, Wellbeing, Academics, Subscription)
  // These are accessed via quick actions or contextual navigation

  useEffect(() => {
    if (user) {
      checkMorningPulse();
    }
  }, [user, refreshTrigger]);

  useEffect(() => {
    if (location.pathname.includes('/overview') && user) {
      setShowPopups(true);
      setPopupResetTrigger(prev => prev + 1);
    }
  }, [location.pathname, user]);

  useEffect(() => {
    if (!location.pathname.includes('/overview')) return;

    const pollInterval = setInterval(() => {
      setRefreshTrigger(prev => prev + 1);
      setPopupResetTrigger(prev => prev + 1);
    }, 30000);

    return () => clearInterval(pollInterval);
  }, [location.pathname]);

  const checkMorningPulse = async () => {
    if (!user) return;
    await new Promise(resolve => setTimeout(resolve, 300));
  };

  const handleAllPopupsComplete = () => {
    setShowPopups(false);
    setRefreshTrigger(prev => prev + 1);
  };

  const handleMorningPulseComplete = () => {
    setShowMorningPulseModal(false);
    setRefreshTrigger(prev => prev + 1);
  };

  const handleClassPulseComplete = () => {
    setShowClassPulseModal(false);
    setRefreshTrigger(prev => prev + 1);
  };

  const handleClassPulseDetailComplete = () => {
    setShowClassPulseDetailModal(false);
    setSelectedPulse(null);
    setRefreshTrigger(prev => prev + 1);
  };

  const handleHapiReferralComplete = () => {
    setShowHapiReferralModal(false);
    setSelectedReferral(null);
    setRefreshTrigger(prev => prev + 1);
  };


  return (
    <div className="flex min-h-screen bg-gradient-to-br from-background via-primary/10 to-accent/10 dark:from-background dark:via-background dark:to-background">
      <aside
        className={`hidden h-screen flex-col border-r border-border/60 bg-card/80 backdrop-blur-xl transition-all duration-300 dark:bg-card/70 md:flex ${
          sidebarCollapsed ? 'w-20' : 'w-72'
        }`}
      >
        <div
          className={cn(
            'flex items-center gap-3 px-6 pt-8',
            sidebarCollapsed ? 'justify-center' : 'justify-start'
          )}
        >
          <div className="flex h-12 w-12 items-center justify-center rounded-2xl bg-gradient-to-br from-primary to-accent text-primary-foreground shadow-lg">
            <Smile className="h-6 w-6" />
          </div>
          {!sidebarCollapsed && (
            <div>
              <p className="text-base font-semibold text-foreground">Hapi AI</p>
              <p className="text-[11px] font-semibold uppercase tracking-wider text-muted-foreground">
                Student Companion
              </p>
            </div>
          )}
        </div>

        <nav className="mt-10 flex-1 space-y-1 px-3 text-sm font-medium text-muted-foreground overflow-y-auto">
          {navigationItems.map((item) => {
            const Icon = item.icon;
            const spacingClasses = sidebarCollapsed ? 'justify-center px-0' : 'gap-3 px-4';
            return (
              <NavLink
                key={item.id}
                to={item.path}
                className={({ isActive }) =>
                  cn(
                    'flex w-full items-center rounded-xl py-3 transition-all duration-200',
                    isActive
                      ? 'bg-primary text-primary-foreground shadow-lg ring-1 ring-primary/40'
                      : 'hover:bg-muted/70 hover:text-foreground',
                    spacingClasses
                  )
                }
                aria-label={item.label}
              >
                <Icon className="h-5 w-5" />
                {!sidebarCollapsed && <span>{item.label}</span>}
              </NavLink>
            );
          })}

          {/* AI Study Hub - Expandable Section */}
          {!sidebarCollapsed && (
            <div className="space-y-1">
              <button
                onClick={() => setStudyHubExpanded(!studyHubExpanded)}
                className={cn(
                  'flex w-full items-center gap-3 rounded-xl px-4 py-3 transition-all duration-200',
                  studyHubExpanded || location.pathname.includes('/ai-chat') || location.pathname.includes('/flashcards') || location.pathname.includes('/quizzes') || location.pathname.includes('/summarize') || location.pathname.includes('/transcribe') || location.pathname.includes('/audio-recaps') || location.pathname.includes('/essay-help') || location.pathname.includes('/image-analysis')
                    ? 'bg-primary text-primary-foreground shadow-lg ring-1 ring-primary/40'
                    : 'hover:bg-muted/70 hover:text-foreground'
                )}
              >
                <Brain className="h-5 w-5" />
                <span className="flex-1 text-left">AI Study Hub</span>
                {studyHubExpanded ? (
                  <ChevronDown className="h-4 w-4" />
                ) : (
                  <ChevronRight className="h-4 w-4" />
                )}
              </button>

              {/* Sub-items */}
              {studyHubExpanded && (
                <div className="ml-4 space-y-1 border-l-2 border-border/40 pl-2">
                  {studyHubItems.map((subItem) => {
                    const SubIcon = subItem.icon;
                    return (
                      <NavLink
                        key={subItem.id}
                        to={subItem.path}
                        className={({ isActive }) =>
                          cn(
                            'flex w-full items-start gap-3 rounded-lg px-3 py-2 transition-all duration-200',
                            isActive
                              ? 'bg-primary/10 text-primary font-semibold'
                              : 'hover:bg-muted/50 hover:text-foreground'
                          )
                        }
                      >
                        <SubIcon className="h-4 w-4 mt-0.5 flex-shrink-0" />
                        <div className="flex-1 min-w-0">
                          <div className="text-sm font-medium">{subItem.label}</div>
                          <div className="text-xs text-muted-foreground">{subItem.description}</div>
                        </div>
                      </NavLink>
                    );
                  })}
                </div>
              )}
            </div>
          )}
        </nav>

        <div className="space-y-3 px-4 pb-6">
          <div className="flex items-center justify-center gap-2">
            <ThemeToggle />
          </div>
          <button
            onClick={() => setSidebarCollapsed((prev) => !prev)}
            className="flex w-full items-center justify-center gap-2 rounded-xl border border-border/60 bg-background/80 px-3 py-2 text-xs font-semibold text-muted-foreground shadow-sm transition hover:border-primary/40 hover:text-primary"
            aria-label={sidebarCollapsed ? 'Expand navigation' : 'Collapse navigation'}
          >
            <ChevronLeft className={`h-4 w-4 transition-transform ${sidebarCollapsed ? 'rotate-180' : ''}`} />
            {!sidebarCollapsed && <span>Collapse</span>}
          </button>
        </div>
      </aside>

      <div className="flex-1 overflow-y-auto">
<<<<<<< HEAD
        <div className="mx-auto flex min-h-full w-full max-w-7xl flex-col gap-3 px-4 py-4 sm:px-6 lg:px-8">
=======
        <div className="mx-auto flex min-h-full w-full max-w-7xl flex-col gap-3 px-4 py-4 pb-24 md:pb-4 sm:px-6 lg:px-8">
>>>>>>> 011c924f
          <header
            className={cn(
              SURFACE_BASE,
              'flex flex-col gap-4 px-5 py-4'
            )}
          >
            {/* Page Title - Hide on overview to avoid duplication */}
            {!location.pathname.includes('/overview') && (
              <div>
                <h1 className="text-xl font-semibold text-foreground md:text-2xl">
                  {location.pathname.includes('classes') && 'Classes'}
                  {location.pathname.includes('calendar') && 'Calendar'}
                  {location.pathname.includes('planner') && 'Study Planner'}
                  {location.pathname.includes('hapi-chat') && 'AI Chat'}
                  {location.pathname.includes('hapi') && !location.pathname.includes('lab') && !location.pathname.includes('hapi-chat') && 'Hapi AI'}
                  {location.pathname.includes('profile') && 'Profile'}
                  {location.pathname.includes('academics') && 'Academics'}
                  {location.pathname.includes('wellbeing') && 'Wellbeing'}
                  {location.pathname.includes('progress') && 'Progress'}
                  {location.pathname.includes('lab') && 'Hapi Lab'}
                  {location.pathname.includes('subscription') && 'Subscription'}
                </h1>
                <p className="mt-1 text-xs font-semibold uppercase tracking-wider text-muted-foreground">
                  {location.pathname.includes('classes') && 'Your courses, grades & class overview'}
                  {location.pathname.includes('calendar') && 'Full calendar with AI study planning'}
                  {location.pathname.includes('planner') && 'AI-powered study plan generator'}
                  {location.pathname.includes('hapi-chat') && 'Chat with your AI learning companion'}
                  {location.pathname.includes('hapi') && !location.pathname.includes('lab') && !location.pathname.includes('hapi-chat') && 'AI-powered assistant'}
                  {location.pathname.includes('profile') && 'Your account settings'}
                  {location.pathname.includes('academics') && 'Grades, assignments & study tools'}
                  {location.pathname.includes('wellbeing') && 'Mood tracking & sentiment analytics'}
                  {location.pathname.includes('progress') && 'Achievements, badges & leaderboard'}
                  {location.pathname.includes('lab') && 'Pulse checks & Hapi moments'}
                  {location.pathname.includes('subscription') && 'Manage your subscription & billing'}
                </p>
              </div>
            )}

            {/* Mobile Navigation - ALWAYS VISIBLE - At the top */}
            <div className="md:hidden w-full">
              <div className="flex items-center gap-2 overflow-x-auto pb-2 scrollbar-hide">
                {navigationItems.map((item) => {
                  const Icon = item.icon;
                  const isActive = location.pathname === item.path;
                  return (
                    <button
                      key={item.id}
                      onClick={() => navigate(item.path)}
                      className={cn(
                        'flex min-w-fit items-center gap-2 rounded-xl px-4 py-3 text-sm font-semibold transition-all whitespace-nowrap touch-manipulation active:scale-95',
                        isActive
                          ? 'bg-primary text-primary-foreground shadow'
                          : 'bg-muted text-muted-foreground hover:bg-muted/80 hover:text-foreground'
                      )}
                    >
                      <Icon className="h-5 w-5" />
                      {item.label}
                    </button>
                  );
                })}
              </div>
            </div>

            {/* Notification Center - Shows on desktop */}
<<<<<<< HEAD
            <div className="hidden md:flex items-center gap-3 ml-auto">
=======
            <div className="hidden md:flex items-center gap-3 ml-auto relative z-[110]">
>>>>>>> 011c924f
              <NotificationCenter />
            </div>
          </header>

            <Suspense fallback={
              <div className="flex items-center justify-center h-[calc(100vh-200px)]">
                <div className="text-center">
                  <div className="animate-spin rounded-full h-12 w-12 border-b-2 border-primary mx-auto mb-4"></div>
                  <p className="text-muted-foreground">Loading...</p>
                </div>
              </div>
            }>
              <Routes>
                <Route index element={<Navigate to="/dashboard/overview" replace />} />
                <Route
                  path="overview"
                  element={
                    <>
                      <OverviewView onNavigate={(view) => navigate(`/dashboard/${view}`)} />
                      {showPopups && (
                        <PopupQueueManager
                          onAllComplete={handleAllPopupsComplete}
                          resetTrigger={popupResetTrigger}
                        />
                      )}
                    </>
                  }
                />
                <Route
                  path="wellbeing"
                  element={
                    <div className={cn(SURFACE_BASE, 'p-6')}>
                      <WellbeingView />
                    </div>
                  }
                />
                <Route
                  path="progress"
                  element={
                    <div className={cn(SURFACE_BASE, 'p-6')}>
                      <ProgressView />
<<<<<<< HEAD
=======
                    </div>
                  }
                />
                <Route
                  path="lab"
                  element={
                    <div className="space-y-6">
                      <StudentHapiLab />
                    </div>
                  }
                />
                {/* AI Study Hub Routes */}
                <Route
                  path="ai-chat"
                  element={
                    <div className="p-6">
                      <ChatTab />
                    </div>
                  }
                />
                <Route
                  path="flashcards"
                  element={
                    <div className="p-6">
                      <FlashcardsTab />
>>>>>>> 011c924f
                    </div>
                  }
                />
                <Route
<<<<<<< HEAD
                  path="lab"
                  element={
                    <div className="space-y-6">
                      <StudentHapiLab />
=======
                  path="quizzes"
                  element={
                    <div className="p-6">
                      <QuizzesTab />
                    </div>
                  }
                />
                <Route
                  path="summarize"
                  element={
                    <div className="p-6">
                      <SummarizationTab />
                    </div>
                  }
                />
                <Route
                  path="transcribe"
                  element={
                    <div className="p-6">
                      <TranscriptionTab />
                    </div>
                  }
                />
                <Route
                  path="audio-recaps"
                  element={
                    <div className="p-6">
                      <AudioRecapsTab />
                    </div>
                  }
                />
                <Route
                  path="essay-help"
                  element={
                    <div className="p-6">
                      <EssayGradingTab />
                    </div>
                  }
                />
                <Route
                  path="image-analysis"
                  element={
                    <div className="p-6">
                      <ImageAnalysisTab />
                    </div>
                  }
                />
                <Route
                  path="hapi-chat"
                  element={
                    <div className="p-6">
                      <HapiChatView />
                    </div>
                  }
                />
                <Route
                  path="hapi"
                  element={
                    <div className={cn(SURFACE_BASE, 'p-6')}>
                      <EnhancedHapiChat />
                    </div>
                  }
                />
                <Route
                  path="classes"
                  element={
                    <div className={cn(SURFACE_BASE, 'p-6')}>
                      <ClassesView />
>>>>>>> 011c924f
                    </div>
                  }
                />
                <Route
<<<<<<< HEAD
                  path="hapi"
                  element={
                    <div className={cn(SURFACE_BASE, 'p-6')}>
                      <EnhancedHapiChat />
=======
                  path="calendar"
                  element={
                    <div className={cn(SURFACE_BASE, 'p-6')}>
                      <CalendarView />
>>>>>>> 011c924f
                    </div>
                  }
                />
                <Route
<<<<<<< HEAD
                  path="classes"
                  element={
                    <div className={cn(SURFACE_BASE, 'p-6')}>
                      <ClassesView />
=======
                  path="planner"
                  element={
                    <div className={cn(SURFACE_BASE, 'p-6')}>
                      <EnhancedStudyPlanner />
>>>>>>> 011c924f
                    </div>
                  }
                />
                <Route
                  path="profile"
                  element={
                    <div className={cn(SURFACE_BASE, 'p-6')}>
                      <ProfileView />
                    </div>
                  }
                />
                <Route path="academics">
                  <Route index element={
                    <SubscriptionGate featureName="Academics Hub">
                      <AcademicsHub />
                    </SubscriptionGate>
                  } />
                  <Route path="course/:courseId" element={
                    <SubscriptionGate featureName="Course Details">
                      <div className={cn(SURFACE_BASE, 'p-6')}>
                        <AcademicViewWrapper title="Course Details">
                          <SingleCourseView />
                        </AcademicViewWrapper>
                      </div>
                    </SubscriptionGate>
                  } />
                  <Route path="grades" element={
                    <SubscriptionGate featureName="Grades & Projections">
                      <div className={cn(SURFACE_BASE, 'p-6')}>
                        <AcademicViewWrapper title="All Grades & Projections">
                          <EnhancedGradesView />
                        </AcademicViewWrapper>
                      </div>
                    </SubscriptionGate>
                  } />
                  <Route path="planner" element={
                    <SubscriptionGate featureName="Study Planner">
                      <div className={cn(SURFACE_BASE, 'p-6')}>
                        <AcademicViewWrapper title="Study Planner">
                          <EnhancedStudyPlanner />
                        </AcademicViewWrapper>
                      </div>
                    </SubscriptionGate>
                  } />
                  <Route path="tutor" element={
                    <SubscriptionGate featureName="AI Course Tutor">
                      <div className={cn(SURFACE_BASE, 'p-6')}>
                        <AcademicViewWrapper title="AI Course Tutor">
                          <CourseTutorMode />
                        </AcademicViewWrapper>
                      </div>
                    </SubscriptionGate>
                  } />
                  <Route path="feedback" element={
                    <SubscriptionGate featureName="Instructor Feedback Hub">
                      <div className={cn(SURFACE_BASE, 'p-6')}>
                        <AcademicViewWrapper title="Instructor Feedback Hub">
                          <FeedbackHub />
                        </AcademicViewWrapper>
                      </div>
                    </SubscriptionGate>
                  } />
                  <Route path="analytics" element={
                    <SubscriptionGate featureName="Mood & Grade Analytics">
                      <div className={cn(SURFACE_BASE, 'p-6')}>
                        <AcademicViewWrapper title="Mood & Grade Analytics">
                          <MoodGradeAnalytics />
                        </AcademicViewWrapper>
                      </div>
                    </SubscriptionGate>
                  } />
                </Route>
                <Route path="subscription">
                  <Route index element={<SubscriptionManagement />} />
                  <Route path="checkout" element={<CheckoutFlow />} />
                </Route>
              </Routes>
            </Suspense>
        </div>
      </div>

      {/* Mobile Bottom Tab Bar - Fixed at bottom for touch-friendly navigation */}
      <nav className="md:hidden fixed bottom-0 left-0 right-0 z-40 border-t border-border bg-card/95 backdrop-blur-lg pb-safe">
        <div className="grid grid-cols-5 gap-1 p-2">
          {navigationItems.map((item) => {
            const Icon = item.icon;
            const isActive = location.pathname.includes(item.path);
            return (
              <button
                key={item.id}
                onClick={() => navigate(item.path)}
                className={cn(
                  'flex flex-col items-center justify-center gap-1 py-2 px-1 rounded-lg transition-all touch-manipulation active:scale-95',
                  'min-h-[64px]', // Touch target size (minimum 44px recommended)
                  'focus-visible:outline-none focus-visible:ring-2 focus-visible:ring-primary focus-visible:ring-offset-2',
                  isActive
                    ? 'bg-primary/10 text-primary'
                    : 'text-muted-foreground active:bg-muted'
                )}
                aria-label={`Navigate to ${item.label}`}
                aria-current={isActive ? 'page' : undefined}
              >
                <Icon className="h-5 w-5 flex-shrink-0" />
                <span className="text-[10px] font-medium leading-tight text-center">{item.label}</span>
              </button>
            );
          })}
        </div>
      </nav>

      {showMorningPulseModal && (
        <MorningPulseModal
          onComplete={handleMorningPulseComplete}
          onDismiss={() => setShowMorningPulseModal(false)}
        />
      )}

      {showClassPulseModal && classPulses.length > 0 && (
        <ConsolidatedClassPulsesModal
          pulses={classPulses}
          onComplete={handleClassPulseComplete}
          onDismiss={() => setShowClassPulseModal(false)}
        />
      )}

      {showMeetingModal && meetingData && (
        <MeetingDetailsModal
          meetings={meetingData}
          isOpen={showMeetingModal}
          onClose={() => setShowMeetingModal(false)}
        />
      )}

      {showClassPulseDetailModal && selectedPulse && (
        <ClassPulseDetailModal
          pulse={selectedPulse}
          isOpen={showClassPulseDetailModal}
          onClose={() => setShowClassPulseDetailModal(false)}
          onComplete={handleClassPulseDetailComplete}
        />
      )}

      {showHapiReferralModal && selectedReferral && (
        <HapiReferralNotificationModal
          referral={selectedReferral}
          isOpen={showHapiReferralModal}
          onClose={() => setShowHapiReferralModal(false)}
          onComplete={handleHapiReferralComplete}
        />
      )}
    </div>
  );
}<|MERGE_RESOLUTION|>--- conflicted
+++ resolved
@@ -5,20 +5,13 @@
 import { MeetingDetailsModal } from './MeetingDetailsModal';
 import { ClassesView } from './ClassesView';
 import { ProfileView } from './ProfileView';
-<<<<<<< HEAD
-=======
 import { CalendarView } from './CalendarView';
->>>>>>> 011c924f
 import { PopupQueueManager } from '../popups/PopupQueueManager';
 import { MorningPulseModal } from '../popups/MorningPulseModal';
 import { ConsolidatedClassPulsesModal } from '../popups/ConsolidatedClassPulsesModal';
 import { ClassPulseDetailModal } from './ClassPulseDetailModal';
 import { HapiReferralNotificationModal } from './HapiReferralNotificationModal';
-<<<<<<< HEAD
-import { Home, Users, Beaker, User, Smile, MessageSquare, GraduationCap, ChevronLeft, TrendingUp, CreditCard } from 'lucide-react';
-=======
 import { Home, User, Smile, GraduationCap, ChevronLeft, BookOpen, MessageCircle, Brain, Sparkles, FileText, Mic, Volume2, PenTool, Image as ImageIcon, ChevronDown, ChevronRight } from 'lucide-react';
->>>>>>> 011c924f
 import { ThemeToggle } from '../common/ThemeToggle';
 import { NotificationCenter } from '../notifications/NotificationCenter';
 import { cn } from '../../lib/utils';
@@ -26,11 +19,6 @@
 // Lazy load heavy components for better performance
 const StudentHapiLab = lazy(() => import('../student/StudentHapiLab').then(m => ({ default: m.StudentHapiLab })));
 const EnhancedHapiChat = lazy(() => import('../student/EnhancedHapiChat').then(m => ({ default: m.EnhancedHapiChat })));
-<<<<<<< HEAD
-const WellbeingView = lazy(() => import('../wellbeing/WellbeingView').then(m => ({ default: m.WellbeingView })));
-const ProgressView = lazy(() => import('../progress/ProgressView').then(m => ({ default: m.ProgressView })));
-
-=======
 const HapiChatView = lazy(() => import('../chat/HapiChatView').then(m => ({ default: m.HapiChatView })));
 const WellbeingView = lazy(() => import('../wellbeing/WellbeingView').then(m => ({ default: m.WellbeingView })));
 const ProgressView = lazy(() => import('../progress/ProgressView').then(m => ({ default: m.ProgressView })));
@@ -45,7 +33,6 @@
 const EssayGradingTab = lazy(() => import('../chat/tabs/EssayGradingTab').then(m => ({ default: m.EssayGradingTab })));
 const ImageAnalysisTab = lazy(() => import('../chat/tabs/ImageAnalysisTab').then(m => ({ default: m.ImageAnalysisTab })));
 
->>>>>>> 011c924f
 // Lazy load all academics components (largest bundle)
 const AcademicsHub = lazy(() => import('../academics/AcademicsHub').then(m => ({ default: m.AcademicsHub })));
 const AcademicViewWrapper = lazy(() => import('../academics/AcademicViewWrapper').then(m => ({ default: m.AcademicViewWrapper })));
@@ -283,11 +270,7 @@
       </aside>
 
       <div className="flex-1 overflow-y-auto">
-<<<<<<< HEAD
-        <div className="mx-auto flex min-h-full w-full max-w-7xl flex-col gap-3 px-4 py-4 sm:px-6 lg:px-8">
-=======
         <div className="mx-auto flex min-h-full w-full max-w-7xl flex-col gap-3 px-4 py-4 pb-24 md:pb-4 sm:px-6 lg:px-8">
->>>>>>> 011c924f
           <header
             className={cn(
               SURFACE_BASE,
@@ -352,11 +335,7 @@
             </div>
 
             {/* Notification Center - Shows on desktop */}
-<<<<<<< HEAD
-            <div className="hidden md:flex items-center gap-3 ml-auto">
-=======
             <div className="hidden md:flex items-center gap-3 ml-auto relative z-[110]">
->>>>>>> 011c924f
               <NotificationCenter />
             </div>
           </header>
@@ -398,8 +377,6 @@
                   element={
                     <div className={cn(SURFACE_BASE, 'p-6')}>
                       <ProgressView />
-<<<<<<< HEAD
-=======
                     </div>
                   }
                 />
@@ -425,17 +402,10 @@
                   element={
                     <div className="p-6">
                       <FlashcardsTab />
->>>>>>> 011c924f
-                    </div>
-                  }
-                />
-                <Route
-<<<<<<< HEAD
-                  path="lab"
-                  element={
-                    <div className="space-y-6">
-                      <StudentHapiLab />
-=======
+                    </div>
+                  }
+                />
+                <Route
                   path="quizzes"
                   element={
                     <div className="p-6">
@@ -504,37 +474,22 @@
                   element={
                     <div className={cn(SURFACE_BASE, 'p-6')}>
                       <ClassesView />
->>>>>>> 011c924f
-                    </div>
-                  }
-                />
-                <Route
-<<<<<<< HEAD
-                  path="hapi"
-                  element={
-                    <div className={cn(SURFACE_BASE, 'p-6')}>
-                      <EnhancedHapiChat />
-=======
+                    </div>
+                  }
+                />
+                <Route
                   path="calendar"
                   element={
                     <div className={cn(SURFACE_BASE, 'p-6')}>
                       <CalendarView />
->>>>>>> 011c924f
-                    </div>
-                  }
-                />
-                <Route
-<<<<<<< HEAD
-                  path="classes"
-                  element={
-                    <div className={cn(SURFACE_BASE, 'p-6')}>
-                      <ClassesView />
-=======
+                    </div>
+                  }
+                />
+                <Route
                   path="planner"
                   element={
                     <div className={cn(SURFACE_BASE, 'p-6')}>
                       <EnhancedStudyPlanner />
->>>>>>> 011c924f
                     </div>
                   }
                 />
