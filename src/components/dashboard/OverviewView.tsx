<<<<<<< HEAD
import { BookOpen, Heart, Trophy, MessageSquare, Beaker, TrendingUp, Zap, Activity, ArrowRight, Calendar, ChevronLeft, ChevronRight, CheckCircle2, Circle, Sparkles } from 'lucide-react';
=======
import { BookOpen, Activity, Calendar, ChevronLeft, ChevronRight, Sparkles, GraduationCap } from 'lucide-react';
>>>>>>> 011c924f
import { cn } from '../../lib/utils';
import { designSystem } from '../../lib/design-system';
import { useState } from 'react';

interface OverviewViewProps {
  onNavigate: (view: string) => void;
}

export function OverviewView({ onNavigate }: OverviewViewProps) {
  const [currentWeekStart, setCurrentWeekStart] = useState(() => {
    const today = new Date();
    const day = today.getDay();
    const diff = today.getDate() - day; // Get Sunday of current week
    return new Date(today.setDate(diff));
  });

  const currentDate = new Date().toLocaleDateString('en-US', {
    weekday: 'long',
    month: 'long',
    day: 'numeric'
  });

  // Weekly calendar logic
  const getWeekDays = (startDate: Date) => {
    const days = [];
    for (let i = 0; i < 7; i++) {
      const day = new Date(startDate);
      day.setDate(startDate.getDate() + i);
      days.push(day);
    }
    return days;
  };

  const weekDays = getWeekDays(currentWeekStart);

  const previousWeek = () => {
    const newStart = new Date(currentWeekStart);
    newStart.setDate(currentWeekStart.getDate() - 7);
    setCurrentWeekStart(newStart);
  };

  const nextWeek = () => {
    const newStart = new Date(currentWeekStart);
    newStart.setDate(currentWeekStart.getDate() + 7);
    setCurrentWeekStart(newStart);
  };

  // Mock events for specific dates
  const events = {
    [new Date().toDateString()]: [{ title: 'Morning Pulse', time: '9:00 AM', color: 'bg-rose-500' }],
    [new Date(new Date().setDate(new Date().getDate() + 1)).toDateString()]: [
      { title: 'Bio Lab', time: '2:00 PM', color: 'bg-blue-500' },
    ],
    [new Date(new Date().setDate(new Date().getDate() + 3)).toDateString()]: [
      { title: 'Math Quiz', time: '10:00 AM', color: 'bg-yellow-500' },
    ],
  };

  const today = new Date().toDateString();

  const quickStats = [
    {
      label: 'Current GPA',
      value: '3.72',
      unit: '',
      icon: GraduationCap,
      color: 'from-blue-500 to-indigo-600',
      bgColor: 'bg-blue-50 dark:bg-blue-950/20',
      iconBg: 'bg-gradient-to-br from-blue-500 to-indigo-600'
    },
    {
      label: 'Enrolled Classes',
      value: '5',
      unit: 'classes',
      icon: BookOpen,
      color: 'from-purple-500 to-violet-600',
      bgColor: 'bg-purple-50 dark:bg-purple-950/20',
      iconBg: 'bg-gradient-to-br from-purple-500 to-violet-600'
    },
    {
      label: 'Upcoming',
      value: '3',
      unit: 'assignments',
      icon: Calendar,
      color: 'from-amber-500 to-orange-600',
      bgColor: 'bg-amber-50 dark:bg-amber-950/20',
      iconBg: 'bg-gradient-to-br from-amber-500 to-orange-600'
    },
    {
      label: 'This Week',
      value: '2',
      unit: 'exams',
      icon: Sparkles,
      color: 'from-emerald-500 to-teal-600',
      bgColor: 'bg-emerald-50 dark:bg-emerald-950/20',
      iconBg: 'bg-gradient-to-br from-emerald-500 to-teal-600'
    },
  ];

  return (
    <div className="space-y-4">
      {/* Welcome Section */}
      <div className={cn('rounded-xl border border-border/60 bg-gradient-to-br from-primary/10 via-accent/10 to-primary/5 p-4 md:p-5 shadow-sm', designSystem.transition.default)}>
        <div className="flex items-center justify-between flex-wrap gap-3">
          <div>
            <h2 className={cn(designSystem.typography.pageTitle, 'mb-1')}>
              Welcome back! 👋
            </h2>
            <p className={designSystem.typography.caption}>
              Here's what's happening with your academics and wellbeing today.
            </p>
          </div>
          <div className="flex items-center gap-2 text-xs text-muted-foreground bg-background/50 backdrop-blur-sm px-3 py-1.5 rounded-lg border border-border/40">
            <Calendar className="h-3.5 w-3.5" />
            <span className="hidden sm:inline">{currentDate}</span>
            <span className="sm:hidden">{new Date().toLocaleDateString('en-US', { month: 'short', day: 'numeric' })}</span>
          </div>
        </div>
      </div>

      {/* Quick Stats */}
      <div className="grid grid-cols-2 lg:grid-cols-4 gap-3 md:gap-4">
        {quickStats.map((stat) => {
          const Icon = stat.icon;
          return (
            <div
              key={stat.label}
              className={cn(
                'rounded-xl border border-border/60 backdrop-blur-sm p-3 md:p-4 shadow-sm hover:shadow-md transition-all cursor-pointer hover:scale-[1.02]',
                stat.bgColor
              )}
            >
              <div className="flex items-center justify-between mb-2">
                <div className={cn('p-2 rounded-xl shadow-sm', stat.iconBg)}>
                  <Icon className="h-4 w-4 md:h-5 md:w-5 text-white" />
                </div>
              </div>
              <p className="text-xs text-muted-foreground font-medium mb-1">{stat.label}</p>
              <div className="flex items-baseline gap-1">
                <p className="text-xl md:text-2xl font-bold text-foreground">{stat.value}</p>
                {stat.unit && <span className="text-xs text-muted-foreground font-medium">{stat.unit}</span>}
              </div>
            </div>
          );
        })}
      </div>

      {/* Main Content Grid */}
      <div className="grid grid-cols-1 lg:grid-cols-3 gap-4">
        {/* Mood Tracker Section - Takes 2 columns */}
        <div className="lg:col-span-2 flex flex-col">
<<<<<<< HEAD
          <div className="flex items-center justify-between mb-3">
            <h3 className="text-lg md:text-xl font-semibold text-foreground">Quick Actions</h3>
            <button
              onClick={() => onNavigate('classes')}
              className="text-xs md:text-sm text-primary hover:text-primary/80 font-medium flex items-center gap-1 transition-colors"
            >
              View All
              <ArrowRight className="h-3 w-3 md:h-4 md:w-4" />
            </button>
          </div>
          <div className="grid grid-cols-1 sm:grid-cols-2 gap-3 md:gap-4 flex-1">
            {quickActions.map((action) => {
              const Icon = action.icon;
              return (
                <button
                  key={action.id}
                  onClick={() => onNavigate(action.id)}
                  className="group relative overflow-hidden rounded-xl border border-border/60 bg-card/90 backdrop-blur-sm shadow-sm hover:shadow-lg transition-all hover:scale-[1.01] active:scale-[0.99] text-left h-full flex flex-col"
                >
                  {/* Header */}
                  <div className="p-4 md:p-5 pb-3 flex-1 flex flex-col">
                    <div className="flex items-center gap-3 md:gap-4 mb-3">
                      <div className={cn('p-2.5 md:p-3 rounded-xl shadow-md flex-shrink-0', action.iconBg)}>
                        <Icon className="h-5 w-5 md:h-6 md:w-6 text-white" />
                      </div>
                      <div className="flex-1 min-w-0">
                        <h4 className="text-sm md:text-base font-semibold text-foreground mb-0.5">{action.label}</h4>
                        <p className={cn('text-xs font-medium', action.statColor)}>{action.stats}</p>
                      </div>
                      <ArrowRight className="h-4 w-4 text-muted-foreground group-hover:translate-x-1 transition-transform flex-shrink-0" />
                    </div>

                    {/* Preview Content */}
                    <div className="mt-auto pt-2">
                      {action.preview.type === 'assignments' && (
                        <div className="space-y-2 min-h-[80px]">
                          {(action.preview.items || []).slice(0, 3).map((item: any, idx: number) => (
                            <div key={idx} className="flex items-center gap-2 text-xs">
                              {item.status === 'in-progress' ? (
                                <CheckCircle2 className="h-3.5 w-3.5 text-blue-500 flex-shrink-0" />
                              ) : (
                                <Circle className="h-3.5 w-3.5 text-muted-foreground/40 flex-shrink-0" />
                              )}
                              <span className="flex-1 text-foreground/80 truncate">{item.title}</span>
                              <span className="text-muted-foreground text-[10px]">{item.due}</span>
                            </div>
                          ))}
                        </div>
                      )}

                      {action.preview.type === 'mood-tracker' && (
                        <div className="space-y-3 min-h-[80px]">
                          {/* Mood indicator */}
                          <div className="flex items-center justify-between p-3 rounded-lg bg-gradient-to-br from-rose-50 to-pink-50 dark:from-rose-950/20 dark:to-pink-950/20">
                            <div className="flex items-center gap-2">
                              <Heart className="h-4 w-4 text-rose-500 fill-rose-500" />
                              <div>
                                <p className="text-xs font-semibold text-foreground">Current Mood</p>
                                <p className="text-[10px] text-muted-foreground">Level {action.preview.sentiment}/6</p>
                              </div>
                            </div>
                            <div className="flex gap-1">
                              {[1, 2, 3, 4, 5, 6].map((level) => (
                                <div
                                  key={level}
                                  className={cn(
                                    'w-1.5 h-6 rounded-full transition-all',
                                    level <= (action.preview.sentiment || 0)
                                      ? 'bg-gradient-to-t from-rose-500 to-pink-500'
                                      : 'bg-muted-foreground/20'
                                  )}
                                />
                              ))}
                            </div>
                          </div>

                          {/* Coming soon message */}
                          <div className="text-[11px] text-muted-foreground/80 italic leading-relaxed">
                            {action.preview.message}
                          </div>
                        </div>
                      )}

                      {action.preview.type === 'suggestions' && (
                        <div className="space-y-1.5 min-h-[80px]">
                          {(action.preview.items || []).slice(0, 2).map((item: any, idx: number) => (
                            <div key={idx} className="flex items-center gap-2 text-xs text-foreground/70 group-hover:text-foreground/90 transition-colors">
                              <Sparkles className="h-3 w-3 text-purple-500 flex-shrink-0" />
                              <span className="truncate">{item}</span>
                            </div>
                          ))}
                        </div>
                      )}

                      {action.preview.type === 'moments' && (
                        <div className="space-y-2 min-h-[80px]">
                          {(action.preview.items || []).map((item: any, idx: number) => (
                            <div key={idx} className="flex items-start gap-2">
                              <div className="h-6 w-6 rounded-full bg-gradient-to-br from-emerald-400 to-teal-500 flex items-center justify-center text-[10px] font-semibold text-white flex-shrink-0">
                                {item.from[0]}
                              </div>
                              <div className="flex-1 min-w-0">
                                <p className="text-xs text-foreground/80 truncate">{item.message}</p>
                                <p className="text-[10px] text-muted-foreground">{item.from} • {item.time} ago</p>
                              </div>
                            </div>
                          ))}
                        </div>
                      )}
=======
            <div className="flex items-center justify-between mb-3">
              <div className="flex items-center gap-2">
                <Activity className="h-5 w-5 text-primary" />
                <h3 className={designSystem.typography.sectionTitle}>Mood Tracker</h3>
              </div>
              <span className="text-xs text-muted-foreground">Last 30 days</span>
            </div>

            <div className="rounded-xl border border-border/60 bg-card/90 backdrop-blur-sm shadow-sm p-4">
              {/* Simplified mood visualization */}
              <div className="space-y-3">
                {/* Average mood this month */}
                <div className="flex items-center justify-between p-3 rounded-lg bg-gradient-to-r from-green-50 to-emerald-50 dark:from-green-950/20 dark:to-emerald-950/20 border border-green-200/50 dark:border-green-800/50">
                  <div>
                    <p className="text-xs text-muted-foreground font-medium">Average Mood</p>
                    <p className="text-lg font-bold text-foreground mt-0.5">Good</p>
                  </div>
                  <div className="flex items-center gap-1">
                    <div className="h-8 w-8 rounded-full bg-gradient-to-br from-green-500 to-emerald-500 flex items-center justify-center">
                      <span className="text-lg">😊</span>
                    </div>
                  </div>
                </div>

                {/* Mood trend bars - simple horizontal bars */}
                <div className="space-y-2">
                  <div className="flex items-center gap-2">
                    <span className="text-xs w-16 text-muted-foreground">Happy</span>
                    <div className="flex-1 h-2 bg-muted rounded-full overflow-hidden">
                      <div className="h-full bg-gradient-to-r from-green-500 to-emerald-500" style={{ width: '75%' }}></div>
                    </div>
                    <span className="text-xs text-muted-foreground w-8 text-right">75%</span>
                  </div>
                  <div className="flex items-center gap-2">
                    <span className="text-xs w-16 text-muted-foreground">Neutral</span>
                    <div className="flex-1 h-2 bg-muted rounded-full overflow-hidden">
                      <div className="h-full bg-gradient-to-r from-blue-500 to-indigo-500" style={{ width: '15%' }}></div>
>>>>>>> 011c924f
                    </div>
                    <span className="text-xs text-muted-foreground w-8 text-right">15%</span>
                  </div>
                  <div className="flex items-center gap-2">
                    <span className="text-xs w-16 text-muted-foreground">Stressed</span>
                    <div className="flex-1 h-2 bg-muted rounded-full overflow-hidden">
                      <div className="h-full bg-gradient-to-r from-amber-500 to-orange-500" style={{ width: '10%' }}></div>
                    </div>
                    <span className="text-xs text-muted-foreground w-8 text-right">10%</span>
                  </div>
                </div>

                {/* Quick insight */}
                <div className="pt-2 border-t border-border/40">
                  <p className="text-xs text-muted-foreground">
                    <span className="text-primary font-semibold">Trend:</span> Your mood has been consistently positive this month! Keep it up.
                  </p>
                </div>
              </div>
            </div>
        </div>

        {/* Weekly Calendar - Takes 1 column */}
        <div className="flex flex-col">
          <div className="flex items-center justify-between mb-3">
            <div className="flex items-center gap-2">
              <Calendar className="h-4 w-4 md:h-5 md:w-5 text-primary" />
              <h3 className={designSystem.typography.sectionTitle}>This Week</h3>
            </div>
            <button
              onClick={() => onNavigate('calendar')}
              className={cn(
                'text-xs text-primary hover:text-primary/80 font-medium',
                designSystem.transition.default
              )}
            >
              View Full
            </button>
          </div>
          <div className="rounded-xl border border-border/60 bg-card/90 backdrop-blur-sm shadow-sm p-3.5 flex-1 flex flex-col">
            {/* Week Navigation Header */}
            <div className="flex items-center justify-between mb-3">
              <h4 className="text-sm font-semibold text-foreground">
                {weekDays[0].toLocaleDateString('en-US', { month: 'short', day: 'numeric' })} -{' '}
                {weekDays[6].toLocaleDateString('en-US', { month: 'short', day: 'numeric' })}
              </h4>
              <div className="flex items-center gap-1">
                <button
                  onClick={previousWeek}
                  className="p-1 hover:bg-muted rounded-md transition-colors"
                  aria-label="Previous week"
                >
                  <ChevronLeft className="h-3.5 w-3.5 text-muted-foreground" />
                </button>
                <button
                  onClick={nextWeek}
                  className="p-1 hover:bg-muted rounded-md transition-colors"
                  aria-label="Next week"
                >
                  <ChevronRight className="h-3.5 w-3.5 text-muted-foreground" />
                </button>
              </div>
            </div>

            {/* Balanced Weekly View */}
            <div className="flex flex-col gap-1.5 flex-1">
              {weekDays.map((day, idx) => {
                const dateString = day.toDateString();
                const isToday = dateString === today;
                const dayEvents = events[dateString] || [];

                return (
                  <div
                    key={idx}
                    className={cn(
                      'rounded-lg p-2 transition-colors border',
                      isToday
                        ? 'bg-primary/10 border-primary/30'
                        : 'bg-background/50 border-border/40 hover:bg-muted/30'
                    )}
                  >
                    <div className="flex items-center gap-2">
                      <div
                        className={cn(
                          'flex flex-col items-center justify-center w-8 h-8 rounded-md flex-shrink-0',
                          isToday
                            ? 'bg-primary text-primary-foreground'
                            : 'bg-muted/50 text-foreground'
                        )}
                      >
                        <span className="text-[9px] font-medium uppercase">
                          {day.toLocaleDateString('en-US', { weekday: 'short' }).slice(0, 2)}
                        </span>
                        <span className="text-xs font-bold">{day.getDate()}</span>
                      </div>

                      {/* Events inline */}
                      <div className="flex-1 min-w-0">
                        {dayEvents.length > 0 ? (
                          <div className="flex items-center gap-1.5">
                            <div className={cn('h-1.5 w-1.5 rounded-full flex-shrink-0', dayEvents[0].color)} />
                            <span className="text-[11px] text-foreground/80 font-medium truncate">
                              {dayEvents[0].title}
                            </span>
                            {dayEvents.length > 1 && (
                              <span className="text-[9px] text-muted-foreground">
                                +{dayEvents.length - 1}
                              </span>
                            )}
                          </div>
                        ) : (
                          <p className="text-[10px] text-muted-foreground/50 italic">No events</p>
                        )}
                      </div>

                      {/* Time - only for events */}
                      {dayEvents.length > 0 && (
                        <span className="text-[9px] text-muted-foreground flex-shrink-0">
                          {dayEvents[0].time}
                        </span>
                      )}
                    </div>
                  </div>
                );
              })}
            </div>
          </div>
        </div>
      </div>
    </div>
  );
}<|MERGE_RESOLUTION|>--- conflicted
+++ resolved
@@ -1,8 +1,4 @@
-<<<<<<< HEAD
-import { BookOpen, Heart, Trophy, MessageSquare, Beaker, TrendingUp, Zap, Activity, ArrowRight, Calendar, ChevronLeft, ChevronRight, CheckCircle2, Circle, Sparkles } from 'lucide-react';
-=======
 import { BookOpen, Activity, Calendar, ChevronLeft, ChevronRight, Sparkles, GraduationCap } from 'lucide-react';
->>>>>>> 011c924f
 import { cn } from '../../lib/utils';
 import { designSystem } from '../../lib/design-system';
 import { useState } from 'react';
@@ -154,117 +150,6 @@
       <div className="grid grid-cols-1 lg:grid-cols-3 gap-4">
         {/* Mood Tracker Section - Takes 2 columns */}
         <div className="lg:col-span-2 flex flex-col">
-<<<<<<< HEAD
-          <div className="flex items-center justify-between mb-3">
-            <h3 className="text-lg md:text-xl font-semibold text-foreground">Quick Actions</h3>
-            <button
-              onClick={() => onNavigate('classes')}
-              className="text-xs md:text-sm text-primary hover:text-primary/80 font-medium flex items-center gap-1 transition-colors"
-            >
-              View All
-              <ArrowRight className="h-3 w-3 md:h-4 md:w-4" />
-            </button>
-          </div>
-          <div className="grid grid-cols-1 sm:grid-cols-2 gap-3 md:gap-4 flex-1">
-            {quickActions.map((action) => {
-              const Icon = action.icon;
-              return (
-                <button
-                  key={action.id}
-                  onClick={() => onNavigate(action.id)}
-                  className="group relative overflow-hidden rounded-xl border border-border/60 bg-card/90 backdrop-blur-sm shadow-sm hover:shadow-lg transition-all hover:scale-[1.01] active:scale-[0.99] text-left h-full flex flex-col"
-                >
-                  {/* Header */}
-                  <div className="p-4 md:p-5 pb-3 flex-1 flex flex-col">
-                    <div className="flex items-center gap-3 md:gap-4 mb-3">
-                      <div className={cn('p-2.5 md:p-3 rounded-xl shadow-md flex-shrink-0', action.iconBg)}>
-                        <Icon className="h-5 w-5 md:h-6 md:w-6 text-white" />
-                      </div>
-                      <div className="flex-1 min-w-0">
-                        <h4 className="text-sm md:text-base font-semibold text-foreground mb-0.5">{action.label}</h4>
-                        <p className={cn('text-xs font-medium', action.statColor)}>{action.stats}</p>
-                      </div>
-                      <ArrowRight className="h-4 w-4 text-muted-foreground group-hover:translate-x-1 transition-transform flex-shrink-0" />
-                    </div>
-
-                    {/* Preview Content */}
-                    <div className="mt-auto pt-2">
-                      {action.preview.type === 'assignments' && (
-                        <div className="space-y-2 min-h-[80px]">
-                          {(action.preview.items || []).slice(0, 3).map((item: any, idx: number) => (
-                            <div key={idx} className="flex items-center gap-2 text-xs">
-                              {item.status === 'in-progress' ? (
-                                <CheckCircle2 className="h-3.5 w-3.5 text-blue-500 flex-shrink-0" />
-                              ) : (
-                                <Circle className="h-3.5 w-3.5 text-muted-foreground/40 flex-shrink-0" />
-                              )}
-                              <span className="flex-1 text-foreground/80 truncate">{item.title}</span>
-                              <span className="text-muted-foreground text-[10px]">{item.due}</span>
-                            </div>
-                          ))}
-                        </div>
-                      )}
-
-                      {action.preview.type === 'mood-tracker' && (
-                        <div className="space-y-3 min-h-[80px]">
-                          {/* Mood indicator */}
-                          <div className="flex items-center justify-between p-3 rounded-lg bg-gradient-to-br from-rose-50 to-pink-50 dark:from-rose-950/20 dark:to-pink-950/20">
-                            <div className="flex items-center gap-2">
-                              <Heart className="h-4 w-4 text-rose-500 fill-rose-500" />
-                              <div>
-                                <p className="text-xs font-semibold text-foreground">Current Mood</p>
-                                <p className="text-[10px] text-muted-foreground">Level {action.preview.sentiment}/6</p>
-                              </div>
-                            </div>
-                            <div className="flex gap-1">
-                              {[1, 2, 3, 4, 5, 6].map((level) => (
-                                <div
-                                  key={level}
-                                  className={cn(
-                                    'w-1.5 h-6 rounded-full transition-all',
-                                    level <= (action.preview.sentiment || 0)
-                                      ? 'bg-gradient-to-t from-rose-500 to-pink-500'
-                                      : 'bg-muted-foreground/20'
-                                  )}
-                                />
-                              ))}
-                            </div>
-                          </div>
-
-                          {/* Coming soon message */}
-                          <div className="text-[11px] text-muted-foreground/80 italic leading-relaxed">
-                            {action.preview.message}
-                          </div>
-                        </div>
-                      )}
-
-                      {action.preview.type === 'suggestions' && (
-                        <div className="space-y-1.5 min-h-[80px]">
-                          {(action.preview.items || []).slice(0, 2).map((item: any, idx: number) => (
-                            <div key={idx} className="flex items-center gap-2 text-xs text-foreground/70 group-hover:text-foreground/90 transition-colors">
-                              <Sparkles className="h-3 w-3 text-purple-500 flex-shrink-0" />
-                              <span className="truncate">{item}</span>
-                            </div>
-                          ))}
-                        </div>
-                      )}
-
-                      {action.preview.type === 'moments' && (
-                        <div className="space-y-2 min-h-[80px]">
-                          {(action.preview.items || []).map((item: any, idx: number) => (
-                            <div key={idx} className="flex items-start gap-2">
-                              <div className="h-6 w-6 rounded-full bg-gradient-to-br from-emerald-400 to-teal-500 flex items-center justify-center text-[10px] font-semibold text-white flex-shrink-0">
-                                {item.from[0]}
-                              </div>
-                              <div className="flex-1 min-w-0">
-                                <p className="text-xs text-foreground/80 truncate">{item.message}</p>
-                                <p className="text-[10px] text-muted-foreground">{item.from} • {item.time} ago</p>
-                              </div>
-                            </div>
-                          ))}
-                        </div>
-                      )}
-=======
             <div className="flex items-center justify-between mb-3">
               <div className="flex items-center gap-2">
                 <Activity className="h-5 w-5 text-primary" />
@@ -302,7 +187,6 @@
                     <span className="text-xs w-16 text-muted-foreground">Neutral</span>
                     <div className="flex-1 h-2 bg-muted rounded-full overflow-hidden">
                       <div className="h-full bg-gradient-to-r from-blue-500 to-indigo-500" style={{ width: '15%' }}></div>
->>>>>>> 011c924f
                     </div>
                     <span className="text-xs text-muted-foreground w-8 text-right">15%</span>
                   </div>
