--- conflicted
+++ resolved
@@ -308,15 +308,9 @@
           .select('*')
           .eq('user_id', user.id)
           .limit(100);
-<<<<<<< HEAD
 
         const { data: submissionsData } = await submissionsPromise;
 
-=======
-
-        const { data: submissionsData } = await submissionsPromise;
-
->>>>>>> 011c924f
         // Fetch study streak (non-blocking)
         const streakPromise = supabase
           .from('study_streaks')
@@ -475,22 +469,6 @@
         </button>
       </div>
 
-<<<<<<< HEAD
-      {/* Top Stats Bar - Always Visible */}
-      <div className="grid grid-cols-2 md:grid-cols-4 gap-2 flex-shrink-0">
-        <div className="bg-gradient-to-br from-blue-50 to-blue-100 dark:from-blue-950/20 dark:to-blue-900/20 rounded-lg p-2.5 border border-blue-200/50 dark:border-blue-800/50">
-          <div className="flex items-center justify-between">
-            <GraduationCap className="h-4 w-4 text-blue-600 dark:text-blue-400" />
-            <span className="text-lg font-bold text-blue-900 dark:text-blue-100">{currentGPA}</span>
-          </div>
-          <p className="text-xs font-medium text-blue-700 dark:text-blue-300 mt-0.5">Current GPA</p>
-        </div>
-
-        <div className="bg-gradient-to-br from-purple-50 to-purple-100 dark:from-purple-950/20 dark:to-purple-900/20 rounded-lg p-2.5 border border-purple-200/50 dark:border-purple-800/50">
-          <div className="flex items-center justify-between">
-            <Calendar className="h-4 w-4 text-purple-600 dark:text-purple-400" />
-            <span className="text-lg font-bold text-purple-900 dark:text-purple-100">{dueSoon}</span>
-=======
       {/* Simplified Top Stats - 3 key metrics instead of 4 */}
       <div className="grid grid-cols-3 gap-3 flex-shrink-0">
         <div className={cn(
@@ -506,7 +484,6 @@
                 Calculated from your average grade percentage ÷ 25 (4.0 scale)
               </div>
             </div>
->>>>>>> 011c924f
           </div>
           <span className="text-2xl font-bold text-blue-900 dark:text-blue-100 block mb-1">{currentGPA}</span>
           <p className={cn(designSystem.typography.label, 'text-blue-700 dark:text-blue-300')}>Current GPA</p>
