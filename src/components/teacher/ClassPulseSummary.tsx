import { MessageSquare, CheckCircle, Clock, BarChart3, EyeOff } from 'lucide-react';
import { motion } from 'framer-motion';

interface PulseQuestion {
  id: string;
  question: string;
  questionType: string;
  answerChoices?: string[];
}

interface AnswerSummary {
  answer: string;
  count: number;
  percentage: number;
  anonymousCount?: number;
}

interface ClassPulseSummaryProps {
  className: string;
  totalStudents: number;
  responded: number;
  missing: number;
  activePulses: PulseQuestion[];
  topAnswers: Record<string, AnswerSummary[]>;
  onViewDetails?: () => void;
}

export function ClassPulseSummary({
  className,
  totalStudents,
  responded,
  missing,
  activePulses,
  topAnswers,
  onViewDetails,
}: ClassPulseSummaryProps) {
  const completionRate = totalStudents > 0 ? Math.round((responded / totalStudents) * 100) : 0;

  const getQuestionTypeLabel = (type: string): string => {
    const labels: Record<string, string> = {
      multiple_choice: 'Multiple Choice',
      slider: 'Slider',
      yes_no: 'Yes/No',
      number: 'Number',
      open_ended: 'Open Ended',
    };
    return labels[type] || type;
  };

  return (
<<<<<<< HEAD
    <div className="rounded-xl border border-border/60 bg-card/90 backdrop-blur-sm shadow-md hover:shadow-lg transition-shadow duration-200 p-4">
      <div className="flex items-center gap-2 mb-3">
        <div className="w-8 h-8 bg-gradient-to-br from-primary/10 to-accent/10 dark:from-primary/20 dark:to-accent/20 rounded-lg flex items-center justify-center">
          <MessageSquare className="w-4 h-4 text-primary" />
=======
    <div className="bg-card/90 backdrop-blur-sm rounded-2xl p-6 border border-border/60 shadow-lg hover:shadow-xl transition-all duration-300">
      <div className="flex items-center space-x-2 mb-4">
        <div className="w-10 h-10 bg-gradient-to-br from-emerald-500 to-teal-500 rounded-xl flex items-center justify-center shadow-md">
          <MessageSquare className="w-5 h-5 text-white" />
>>>>>>> 327aeed3
        </div>
        <div>
          <h3 className="text-sm font-bold text-foreground">{className}</h3>
          <p className="text-[10px] text-muted-foreground">
            {activePulses.length} active {activePulses.length === 1 ? 'pulse' : 'pulses'}
          </p>
        </div>
      </div>

<<<<<<< HEAD
      <div className="space-y-3">
        <div className="bg-gradient-to-br from-purple-50/50 to-pink-50/50 dark:from-purple-950/20 dark:to-pink-950/20 rounded-lg p-3 border border-primary/20">
          <div className="flex items-center justify-between mb-2">
            <span className="text-xs font-semibold text-foreground">Response Rate</span>
            <span className={`text-xl font-bold ${completionRate >= 70 ? 'text-green-600 dark:text-green-400' : completionRate >= 50 ? 'text-yellow-600 dark:text-yellow-400' : 'text-orange-600 dark:text-orange-400'}`}>
=======
      <div className="space-y-4">
        <div className="bg-gradient-to-br from-emerald-50 to-teal-50 dark:from-emerald-500/10 dark:to-teal-500/10 rounded-xl p-4 border border-emerald-200/50 dark:border-emerald-500/20">
          <div className="flex items-center justify-between mb-3">
            <span className="text-sm font-semibold text-foreground">Response Rate</span>
            <span className={`text-2xl font-bold ${completionRate >= 70 ? 'text-green-600 dark:text-green-400' : completionRate >= 50 ? 'text-yellow-600 dark:text-yellow-400' : 'text-orange-600 dark:text-orange-400'}`}>
>>>>>>> 327aeed3
              {completionRate}%
            </span>
          </div>

          <div className="w-full bg-muted/50 rounded-full h-2 overflow-hidden mb-2">
            <motion.div
              className={`h-full rounded-full ${
                completionRate >= 70
                  ? 'bg-gradient-to-r from-green-400 to-emerald-500'
                  : completionRate >= 50
                  ? 'bg-gradient-to-r from-yellow-400 to-amber-500'
                  : 'bg-gradient-to-r from-orange-400 to-red-500'
              }`}
              initial={{ width: 0 }}
              animate={{ width: `${completionRate}%` }}
              transition={{ duration: 0.8, ease: "easeOut" }}
            />
          </div>

          <div className="grid grid-cols-2 gap-2">
            <div className="flex items-center gap-1.5">
              <CheckCircle className="w-3.5 h-3.5 text-green-600 dark:text-green-400 flex-shrink-0" />
              <div>
                <div className="text-[10px] text-muted-foreground">Responded</div>
                <div className="text-base font-bold text-green-600 dark:text-green-400">{responded}</div>
              </div>
            </div>
            <div className="flex items-center gap-1.5">
              <Clock className="w-3.5 h-3.5 text-orange-600 dark:text-orange-400 flex-shrink-0" />
              <div>
                <div className="text-[10px] text-muted-foreground">Missing</div>
                <div className="text-base font-bold text-orange-600 dark:text-orange-400">{missing}</div>
              </div>
            </div>
          </div>
        </div>

        {activePulses.length > 0 && (
          <div className="space-y-2.5">
            <div className="flex items-center gap-1.5">
              <BarChart3 className="w-3.5 h-3.5 text-muted-foreground" />
              <span className="text-xs font-semibold text-foreground">Popular Answers</span>
            </div>

            {activePulses.map(pulse => {
              const answers = topAnswers[pulse.id] || [];

              return (
                <div key={pulse.id} className="bg-muted/30 dark:bg-muted/20 rounded-lg p-2.5 space-y-2">
                  <div className="flex items-start justify-between gap-2">
                    <p className="text-xs font-medium text-foreground flex-1">
                      {pulse.question}
                    </p>
                    <span className="text-[10px] text-muted-foreground bg-background dark:bg-card px-1.5 py-0.5 rounded whitespace-nowrap border border-border/50">
                      {getQuestionTypeLabel(pulse.questionType)}
                    </span>
                  </div>

                  {answers.length > 0 ? (
                    <div className="space-y-1.5">
                      {answers.slice(0, 3).map((answer, idx) => (
<<<<<<< HEAD
                        <div key={idx} className="space-y-0.5">
                          <div className="flex items-center justify-between gap-2">
                            <div className="flex items-center gap-1.5 flex-1 min-w-0">
                              <div className={`w-5 h-5 rounded-full flex items-center justify-center text-[10px] font-bold flex-shrink-0 ${
                                idx === 0 ? 'bg-primary text-white' :
                                idx === 1 ? 'bg-primary/80 text-white' :
                                'bg-primary/60 text-white'
=======
                        <div key={idx} className="space-y-1">
                          <div className="flex items-center justify-between">
                            <div className="flex items-center space-x-2 flex-1">
                              <div className={`w-6 h-6 rounded-full flex items-center justify-center text-xs font-bold ${
                                idx === 0 ? 'bg-emerald-500 text-white dark:bg-emerald-400' :
                                idx === 1 ? 'bg-teal-500 text-white dark:bg-teal-400' :
                                'bg-emerald-400 text-white dark:bg-teal-500'
>>>>>>> 327aeed3
                              }`}>
                                {idx + 1}
                              </div>
                              <span className="text-xs text-foreground truncate">{answer.answer}</span>
                            </div>
<<<<<<< HEAD
                            <div className="flex items-center gap-1.5">
                              <div className="w-14 h-1.5 bg-muted/50 rounded-full overflow-hidden">
                                <motion.div
                                  className="h-full bg-gradient-to-r from-primary to-accent rounded-full"
                                  initial={{ width: 0 }}
                                  animate={{ width: `${answer.percentage}%` }}
                                  transition={{ duration: 0.6, delay: idx * 0.1, ease: "easeOut" }}
                                />
=======
                            <div className="flex items-center space-x-2">
                              <div className="w-16 h-2 bg-muted dark:bg-muted/50 rounded-full overflow-hidden">
                                <div
                                  className="h-full bg-gradient-to-r from-emerald-500 to-teal-500 rounded-full transition-all duration-500"
                                  style={{ width: `${answer.percentage}%` }}
                                ></div>
>>>>>>> 327aeed3
                              </div>
                              <span className="text-[10px] font-semibold text-muted-foreground w-8 text-right">
                                {answer.percentage}%
                              </span>
                            </div>
                          </div>
                          {answer.anonymousCount && answer.anonymousCount > 0 && (
                            <div className="flex items-center gap-1 ml-6 text-[10px] text-purple-600 dark:text-purple-400">
                              <EyeOff className="w-2.5 h-2.5" />
                              <span>{answer.anonymousCount} anonymous</span>
                            </div>
                          )}
                        </div>
                      ))}
                    </div>
                  ) : (
                    <p className="text-[10px] text-muted-foreground italic">No responses yet</p>
                  )}
                </div>
              );
            })}
          </div>
        )}

        {activePulses.length === 0 && (
          <div className="bg-muted/30 dark:bg-muted/20 rounded-lg p-3 text-center">
            <MessageSquare className="w-6 h-6 text-muted-foreground mx-auto mb-1.5" />
            <p className="text-xs text-muted-foreground">No active pulse checks</p>
          </div>
        )}
      </div>

      {onViewDetails && activePulses.length > 0 && (
        <button
          onClick={onViewDetails}
<<<<<<< HEAD
          className="w-full mt-3 py-2 bg-gradient-to-r from-primary to-accent text-white text-xs font-bold rounded-lg hover:shadow-md transform hover:scale-[1.02] active:scale-[0.98] transition-all duration-200"
=======
          className="w-full mt-4 py-2.5 bg-gradient-to-r from-emerald-500 to-teal-600 text-white font-semibold rounded-xl hover:shadow-lg transform hover:scale-[1.02] active:scale-[0.98] transition-all duration-300"
>>>>>>> 327aeed3
        >
          View Full Details in Hapi Lab
        </button>
      )}
    </div>
  );
}<|MERGE_RESOLUTION|>--- conflicted
+++ resolved
@@ -48,17 +48,10 @@
   };
 
   return (
-<<<<<<< HEAD
-    <div className="rounded-xl border border-border/60 bg-card/90 backdrop-blur-sm shadow-md hover:shadow-lg transition-shadow duration-200 p-4">
-      <div className="flex items-center gap-2 mb-3">
-        <div className="w-8 h-8 bg-gradient-to-br from-primary/10 to-accent/10 dark:from-primary/20 dark:to-accent/20 rounded-lg flex items-center justify-center">
-          <MessageSquare className="w-4 h-4 text-primary" />
-=======
     <div className="bg-card/90 backdrop-blur-sm rounded-2xl p-6 border border-border/60 shadow-lg hover:shadow-xl transition-all duration-300">
       <div className="flex items-center space-x-2 mb-4">
         <div className="w-10 h-10 bg-gradient-to-br from-emerald-500 to-teal-500 rounded-xl flex items-center justify-center shadow-md">
           <MessageSquare className="w-5 h-5 text-white" />
->>>>>>> 327aeed3
         </div>
         <div>
           <h3 className="text-sm font-bold text-foreground">{className}</h3>
@@ -68,19 +61,11 @@
         </div>
       </div>
 
-<<<<<<< HEAD
-      <div className="space-y-3">
-        <div className="bg-gradient-to-br from-purple-50/50 to-pink-50/50 dark:from-purple-950/20 dark:to-pink-950/20 rounded-lg p-3 border border-primary/20">
-          <div className="flex items-center justify-between mb-2">
-            <span className="text-xs font-semibold text-foreground">Response Rate</span>
-            <span className={`text-xl font-bold ${completionRate >= 70 ? 'text-green-600 dark:text-green-400' : completionRate >= 50 ? 'text-yellow-600 dark:text-yellow-400' : 'text-orange-600 dark:text-orange-400'}`}>
-=======
       <div className="space-y-4">
         <div className="bg-gradient-to-br from-emerald-50 to-teal-50 dark:from-emerald-500/10 dark:to-teal-500/10 rounded-xl p-4 border border-emerald-200/50 dark:border-emerald-500/20">
           <div className="flex items-center justify-between mb-3">
             <span className="text-sm font-semibold text-foreground">Response Rate</span>
             <span className={`text-2xl font-bold ${completionRate >= 70 ? 'text-green-600 dark:text-green-400' : completionRate >= 50 ? 'text-yellow-600 dark:text-yellow-400' : 'text-orange-600 dark:text-orange-400'}`}>
->>>>>>> 327aeed3
               {completionRate}%
             </span>
           </div>
@@ -142,15 +127,6 @@
                   {answers.length > 0 ? (
                     <div className="space-y-1.5">
                       {answers.slice(0, 3).map((answer, idx) => (
-<<<<<<< HEAD
-                        <div key={idx} className="space-y-0.5">
-                          <div className="flex items-center justify-between gap-2">
-                            <div className="flex items-center gap-1.5 flex-1 min-w-0">
-                              <div className={`w-5 h-5 rounded-full flex items-center justify-center text-[10px] font-bold flex-shrink-0 ${
-                                idx === 0 ? 'bg-primary text-white' :
-                                idx === 1 ? 'bg-primary/80 text-white' :
-                                'bg-primary/60 text-white'
-=======
                         <div key={idx} className="space-y-1">
                           <div className="flex items-center justify-between">
                             <div className="flex items-center space-x-2 flex-1">
@@ -158,29 +134,17 @@
                                 idx === 0 ? 'bg-emerald-500 text-white dark:bg-emerald-400' :
                                 idx === 1 ? 'bg-teal-500 text-white dark:bg-teal-400' :
                                 'bg-emerald-400 text-white dark:bg-teal-500'
->>>>>>> 327aeed3
                               }`}>
                                 {idx + 1}
                               </div>
                               <span className="text-xs text-foreground truncate">{answer.answer}</span>
                             </div>
-<<<<<<< HEAD
-                            <div className="flex items-center gap-1.5">
-                              <div className="w-14 h-1.5 bg-muted/50 rounded-full overflow-hidden">
-                                <motion.div
-                                  className="h-full bg-gradient-to-r from-primary to-accent rounded-full"
-                                  initial={{ width: 0 }}
-                                  animate={{ width: `${answer.percentage}%` }}
-                                  transition={{ duration: 0.6, delay: idx * 0.1, ease: "easeOut" }}
-                                />
-=======
                             <div className="flex items-center space-x-2">
                               <div className="w-16 h-2 bg-muted dark:bg-muted/50 rounded-full overflow-hidden">
                                 <div
                                   className="h-full bg-gradient-to-r from-emerald-500 to-teal-500 rounded-full transition-all duration-500"
                                   style={{ width: `${answer.percentage}%` }}
                                 ></div>
->>>>>>> 327aeed3
                               </div>
                               <span className="text-[10px] font-semibold text-muted-foreground w-8 text-right">
                                 {answer.percentage}%
@@ -216,11 +180,7 @@
       {onViewDetails && activePulses.length > 0 && (
         <button
           onClick={onViewDetails}
-<<<<<<< HEAD
-          className="w-full mt-3 py-2 bg-gradient-to-r from-primary to-accent text-white text-xs font-bold rounded-lg hover:shadow-md transform hover:scale-[1.02] active:scale-[0.98] transition-all duration-200"
-=======
           className="w-full mt-4 py-2.5 bg-gradient-to-r from-emerald-500 to-teal-600 text-white font-semibold rounded-xl hover:shadow-lg transform hover:scale-[1.02] active:scale-[0.98] transition-all duration-300"
->>>>>>> 327aeed3
         >
           View Full Details in Hapi Lab
         </button>
