<<<<<<< HEAD
import { useState, lazy, Suspense, useRef, useEffect } from 'react';
=======
import { useState, lazy, Suspense, useRef } from 'react';
>>>>>>> 327aeed3
import { Routes, Route, useNavigate, useLocation, Navigate } from 'react-router-dom';
import { useAuth } from '../../contexts/AuthContext';
import { TeacherHomeView } from './TeacherHomeView';

// Code splitting: Lazy load major dashboard components (using default imports)
const TeacherClassesView = lazy(() => import('./TeacherClassesView'));
const TeacherHapiLab = lazy(() => import('./TeacherHapiLab'));
const TeacherProfileView = lazy(() => import('./TeacherProfileView'));
const AcademicDashboard = lazy(() => import('./analytics/AcademicDashboard'));
const TeacherStudentsView = lazy(() => import('./TeacherStudentsView'));
const SentimentDashboard = lazy(() => import('./sentiment/SentimentDashboard'));
const CareAlertsDashboard = lazy(() => import('./alerts/CareAlertsDashboard'));
const WorkloadDashboard = lazy(() => import('./workload/WorkloadDashboard'));
const SafeBoxView = lazy(() => import('./SafeBoxView'));
const HapiMomentsView = lazy(() => import('./HapiMomentsView'));
const ReportsHub = lazy(() => import('./ReportsHub'));
import { Home, Users, Beaker, User, GraduationCap, Smile, UserSearch, Heart, AlertCircle, BarChart3, Shield, Sparkles, FileText } from 'lucide-react';
import { ThemeToggle } from '../common/ThemeToggle';
import { NotificationBell } from '../common/NotificationBell';
import { cn } from '../../lib/utils';

const SURFACE_BASE = 'rounded-2xl border border-border/60 bg-card/90 backdrop-blur-md shadow-lg';

// Loading component for lazy-loaded views
function ViewLoading() {
  return (
    <div className={cn(SURFACE_BASE, 'p-8')}>
      <div className="flex items-center justify-center space-x-2">
        <div className="h-4 w-4 animate-spin rounded-full border-2 border-primary border-t-transparent"></div>
        <span className="text-sm text-muted-foreground">Loading...</span>
      </div>
    </div>
  );
}

export function TeacherDashboard() {
  const { profile } = useAuth();
  const navigate = useNavigate();
  const location = useLocation();
  const [labState, setLabState] = useState<{ tab?: 'pulses' | 'office-hours'; pulseId?: string }>({});
<<<<<<< HEAD
  const [sidebarCollapsed, setSidebarCollapsed] = useState(true); // Default to collapsed like Student View
=======
  const [sidebarCollapsed, setSidebarCollapsed] = useState(true); // Default to collapsed
>>>>>>> 327aeed3
  const sidebarCloseTimerRef = useRef<NodeJS.Timeout | null>(null);

  // Determine current view from URL
  const currentPath = location.pathname.split('/teacher/')[1] || '';
  const currentView = currentPath.split('/')[0] || 'home';

  const handleNavigateToLab = (pulseId?: string) => {
    setLabState({ tab: 'pulses', pulseId });
    navigate('/teacher/lab');
  };

  const handleNavigate = (view: string) => {
    if (view !== 'lab') {
      setLabState({});
    }
    navigate(`/teacher/${view === 'home' ? '' : view}`);
  };

  const navigationItems = [
    { id: 'home', icon: Home, label: 'Overview' },
    { id: 'classes', icon: Users, label: 'Classes' },
    { id: 'academics', icon: GraduationCap, label: 'Academics' },
    { id: 'wellbeing', icon: Heart, label: 'Wellbeing' },
    { id: 'alerts', icon: AlertCircle, label: 'Care Alerts' },
    { id: 'students', icon: UserSearch, label: 'Students' },
    { id: 'workload', icon: BarChart3, label: 'Workload' },
    { id: 'reports', icon: FileText, label: 'AI Reports' },
    { id: 'safebox', icon: Shield, label: 'SafeBox' },
    { id: 'moments', icon: Sparkles, label: 'Hapi Moments' },
    { id: 'lab', icon: Beaker, label: 'Hapi Lab' },
    { id: 'profile', icon: User, label: 'Profile' },
  ] as const;

<<<<<<< HEAD
  // Handle sidebar hover with 3-second delay before closing (matching Student View)
=======
  // Sidebar hover behavior
>>>>>>> 327aeed3
  const handleSidebarMouseEnter = () => {
    if (sidebarCloseTimerRef.current) {
      clearTimeout(sidebarCloseTimerRef.current);
      sidebarCloseTimerRef.current = null;
    }
    setSidebarCollapsed(false);
  };

  const handleSidebarMouseLeave = () => {
    sidebarCloseTimerRef.current = setTimeout(() => {
      setSidebarCollapsed(true);
<<<<<<< HEAD
      sidebarCloseTimerRef.current = null;
    }, 3000);
  };

  // Cleanup timer on unmount
  useEffect(() => {
    return () => {
      if (sidebarCloseTimerRef.current) {
        clearTimeout(sidebarCloseTimerRef.current);
      }
    };
  }, []);

=======
    }, 3000);
  };

>>>>>>> 327aeed3
  return (
    <div className="flex min-h-screen bg-gradient-to-br from-background via-emerald-500/8 to-teal-500/8 dark:from-background dark:via-background dark:to-background">
      <aside
        onMouseEnter={handleSidebarMouseEnter}
        onMouseLeave={handleSidebarMouseLeave}
<<<<<<< HEAD
        className={`hidden sticky top-0 h-screen flex-col border-r border-border/60 bg-card/80 backdrop-blur-xl transition-all duration-300 dark:bg-card/70 md:flex ${
=======
        className={`hidden h-screen sticky top-0 flex-col border-r border-border/60 bg-card/80 backdrop-blur-xl transition-all duration-300 dark:bg-card/70 md:flex ${
>>>>>>> 327aeed3
          sidebarCollapsed ? 'w-20' : 'w-72'
        }`}
      >
        <div
          className={cn(
            'flex items-center gap-3 px-6 pt-8',
            sidebarCollapsed ? 'justify-center' : 'justify-start'
          )}
        >
<<<<<<< HEAD
          <div className="flex h-12 w-12 items-center justify-center rounded-2xl bg-gradient-to-br from-primary to-accent text-primary-foreground shadow-lg">
            <Smile className="h-6 w-6" />
          </div>
          {!sidebarCollapsed && (
            <div>
              <p className="text-base font-semibold text-foreground">Hapi AI</p>
              <p className="text-[11px] font-semibold uppercase tracking-wider text-muted-foreground">
                Teacher Analyst
=======
          <div className="flex h-10 w-10 items-center justify-center rounded-xl bg-gradient-to-br from-emerald-500 to-teal-500 text-white shadow-lg">
            <Smile className="h-5 w-5" />
          </div>
          {!sidebarCollapsed && (
            <div>
              <p className="text-sm font-semibold text-foreground">Hapi AI</p>
              <p className="text-[11px] font-semibold uppercase tracking-wide text-muted-foreground">
                Teacher Portal
>>>>>>> 327aeed3
              </p>
            </div>
          )}
        </div>

        <nav className="mt-8 flex-1 space-y-1 px-3 text-sm font-medium text-muted-foreground overflow-y-auto">
          {navigationItems.map((item) => {
            const Icon = item.icon;
            const isActive = currentView === item.id;
            const spacingClasses = sidebarCollapsed ? 'justify-center px-0' : 'gap-3 px-4';
            return (
              <button
                key={item.id}
                onClick={() => handleNavigate(item.id)}
                className={cn(
                  'flex w-full items-center rounded-xl py-2 transition-all duration-200 relative',
                  isActive
<<<<<<< HEAD
                    ? 'bg-primary/10 text-primary font-semibold border-l-4 border-primary'
                    : 'text-muted-foreground hover:bg-muted/50 hover:text-foreground',
=======
                    ? 'bg-emerald-500/10 text-emerald-600 dark:text-emerald-400 border-l-4 border-emerald-500'
                    : 'hover:bg-emerald-500/5 hover:text-foreground border-l-4 border-transparent',
>>>>>>> 327aeed3
                  spacingClasses
                )}
                aria-label={item.label}
              >
                <Icon className="h-5 w-5" />
                {!sidebarCollapsed && <span>{item.label}</span>}
              </button>
            );
          })}
        </nav>

        <div className="space-y-3 px-4 pb-6">
          <ThemeToggle />
<<<<<<< HEAD
=======
          <button
            onClick={() => {
              if (sidebarCloseTimerRef.current) {
                clearTimeout(sidebarCloseTimerRef.current);
                sidebarCloseTimerRef.current = null;
              }
              setSidebarCollapsed((prev) => !prev);
            }}
            className="flex w-full items-center justify-center gap-2 rounded-xl border border-border/60 bg-background/80 px-3 py-2 text-xs font-semibold text-muted-foreground shadow-sm transition hover:border-emerald-500/40 hover:text-emerald-600 dark:hover:text-emerald-400"
            aria-label={sidebarCollapsed ? 'Expand navigation' : 'Collapse navigation'}
          >
            <ChevronLeft className={`h-4 w-4 transition-transform ${sidebarCollapsed ? 'rotate-180' : ''}`} />
            {!sidebarCollapsed && <span>Collapse</span>}
          </button>
>>>>>>> 327aeed3
        </div>
      </aside>

      <div className="flex-1 overflow-y-auto">
        <div className="flex w-full flex-col gap-6 px-6 py-8 lg:px-10 lg:py-10">
          <header
            className={cn(
              SURFACE_BASE,
              'flex flex-col gap-3 px-5 py-5 sm:flex-row sm:items-center sm:justify-between'
            )}
          >
            <div>
              <h1 className="text-xl font-semibold text-foreground">
                Class wellbeing command center
              </h1>
              <p className="text-xs font-semibold uppercase tracking-wide text-muted-foreground">
                Live sentiment, engagement, and action cues
              </p>
            </div>
            <div className="flex items-center gap-3">
              <NotificationBell />
              {profile && (
                <div className="flex items-center gap-3 rounded-xl border border-border/60 bg-background/80 px-3 py-2 text-xs font-semibold text-foreground shadow-sm">
                  <User className="h-4 w-4 text-primary" />
                  <span>{profile.full_name}</span>
                </div>
              )}
            </div>
              <div className="md:hidden">
                <div className="flex items-center gap-2 overflow-x-auto">
                  {navigationItems.map((item) => {
                    const Icon = item.icon;
                    const isActive = currentView === item.id;
                    return (
                      <button
                        key={item.id}
                        onClick={() => handleNavigate(item.id)}
                        className={cn(
                          'flex items-center gap-1 rounded-lg px-3 py-2 text-xs font-semibold transition',
                          isActive
                            ? 'bg-emerald-500 text-white shadow'
                            : 'bg-muted text-muted-foreground hover:bg-emerald-500/10 hover:text-foreground'
                        )}
                      >
                        <Icon className="h-4 w-4" />
                        {item.label}
                      </button>
                    );
                  })}
                </div>
              </div>
          </header>

          <div className="space-y-5">
            <Routes>
              {/* Default route - Home */}
              <Route index element={<TeacherHomeView onNavigateToLab={handleNavigateToLab} />} />

              {/* All tab routes */}
              <Route path="classes" element={
                <Suspense fallback={<ViewLoading />}>
                  <div className={cn(SURFACE_BASE, 'p-5')}>
                    <TeacherClassesView />
                  </div>
                </Suspense>
              } />

              <Route path="academics" element={
                <Suspense fallback={<ViewLoading />}>
                  <div className={cn(SURFACE_BASE, 'p-5')}>
                    <AcademicDashboard />
                  </div>
                </Suspense>
              } />

              <Route path="wellbeing" element={
                <Suspense fallback={<ViewLoading />}>
                  <div className={cn(SURFACE_BASE, 'p-5')}>
                    <SentimentDashboard />
                  </div>
                </Suspense>
              } />

              <Route path="students" element={
                <Suspense fallback={<ViewLoading />}>
                  <div className={cn(SURFACE_BASE, 'p-5')}>
                    <TeacherStudentsView />
                  </div>
                </Suspense>
              } />

              <Route path="alerts" element={
                <Suspense fallback={<ViewLoading />}>
                  <div className={cn(SURFACE_BASE, 'p-5')}>
                    <CareAlertsDashboard />
                  </div>
                </Suspense>
              } />

              <Route path="workload" element={
                <Suspense fallback={<ViewLoading />}>
                  <div className={cn(SURFACE_BASE, 'p-5')}>
                    <WorkloadDashboard />
                  </div>
                </Suspense>
              } />

              <Route path="reports" element={
                <Suspense fallback={<ViewLoading />}>
                  <div className={cn(SURFACE_BASE, 'p-5')}>
                    <ReportsHub />
                  </div>
                </Suspense>
              } />

              <Route path="safebox" element={
                <Suspense fallback={<ViewLoading />}>
                  <div className={cn(SURFACE_BASE, 'p-5')}>
                    <SafeBoxView />
                  </div>
                </Suspense>
              } />

              <Route path="moments" element={
                <Suspense fallback={<ViewLoading />}>
                  <div className={cn(SURFACE_BASE, 'p-5')}>
                    <HapiMomentsView />
                  </div>
                </Suspense>
              } />

              <Route path="lab" element={
                <Suspense fallback={<ViewLoading />}>
                  <div className={cn(SURFACE_BASE, 'p-5')}>
                    <TeacherHapiLab initialTab={labState.tab} highlightPulseId={labState.pulseId} />
                  </div>
                </Suspense>
              } />

              <Route path="profile" element={
                <Suspense fallback={<ViewLoading />}>
                  <div className={cn(SURFACE_BASE, 'p-5')}>
                    <TeacherProfileView />
                  </div>
                </Suspense>
              } />

              {/* Redirect unknown routes to home */}
              <Route path="*" element={<Navigate to="/teacher" replace />} />
            </Routes>
          </div>
        </div>
      </div>
    </div>
  );
}<|MERGE_RESOLUTION|>--- conflicted
+++ resolved
@@ -1,8 +1,4 @@
-<<<<<<< HEAD
-import { useState, lazy, Suspense, useRef, useEffect } from 'react';
-=======
 import { useState, lazy, Suspense, useRef } from 'react';
->>>>>>> 327aeed3
 import { Routes, Route, useNavigate, useLocation, Navigate } from 'react-router-dom';
 import { useAuth } from '../../contexts/AuthContext';
 import { TeacherHomeView } from './TeacherHomeView';
@@ -19,7 +15,7 @@
 const SafeBoxView = lazy(() => import('./SafeBoxView'));
 const HapiMomentsView = lazy(() => import('./HapiMomentsView'));
 const ReportsHub = lazy(() => import('./ReportsHub'));
-import { Home, Users, Beaker, User, GraduationCap, Smile, UserSearch, Heart, AlertCircle, BarChart3, Shield, Sparkles, FileText } from 'lucide-react';
+import { Home, Users, Beaker, User, GraduationCap, Smile, UserSearch, Heart, AlertCircle, BarChart3, Shield, Sparkles, FileText, ChevronLeft } from 'lucide-react';
 import { ThemeToggle } from '../common/ThemeToggle';
 import { NotificationBell } from '../common/NotificationBell';
 import { cn } from '../../lib/utils';
@@ -43,11 +39,7 @@
   const navigate = useNavigate();
   const location = useLocation();
   const [labState, setLabState] = useState<{ tab?: 'pulses' | 'office-hours'; pulseId?: string }>({});
-<<<<<<< HEAD
-  const [sidebarCollapsed, setSidebarCollapsed] = useState(true); // Default to collapsed like Student View
-=======
   const [sidebarCollapsed, setSidebarCollapsed] = useState(true); // Default to collapsed
->>>>>>> 327aeed3
   const sidebarCloseTimerRef = useRef<NodeJS.Timeout | null>(null);
 
   // Determine current view from URL
@@ -81,11 +73,7 @@
     { id: 'profile', icon: User, label: 'Profile' },
   ] as const;
 
-<<<<<<< HEAD
-  // Handle sidebar hover with 3-second delay before closing (matching Student View)
-=======
   // Sidebar hover behavior
->>>>>>> 327aeed3
   const handleSidebarMouseEnter = () => {
     if (sidebarCloseTimerRef.current) {
       clearTimeout(sidebarCloseTimerRef.current);
@@ -97,35 +85,15 @@
   const handleSidebarMouseLeave = () => {
     sidebarCloseTimerRef.current = setTimeout(() => {
       setSidebarCollapsed(true);
-<<<<<<< HEAD
-      sidebarCloseTimerRef.current = null;
     }, 3000);
   };
 
-  // Cleanup timer on unmount
-  useEffect(() => {
-    return () => {
-      if (sidebarCloseTimerRef.current) {
-        clearTimeout(sidebarCloseTimerRef.current);
-      }
-    };
-  }, []);
-
-=======
-    }, 3000);
-  };
-
->>>>>>> 327aeed3
   return (
     <div className="flex min-h-screen bg-gradient-to-br from-background via-emerald-500/8 to-teal-500/8 dark:from-background dark:via-background dark:to-background">
       <aside
         onMouseEnter={handleSidebarMouseEnter}
         onMouseLeave={handleSidebarMouseLeave}
-<<<<<<< HEAD
-        className={`hidden sticky top-0 h-screen flex-col border-r border-border/60 bg-card/80 backdrop-blur-xl transition-all duration-300 dark:bg-card/70 md:flex ${
-=======
         className={`hidden h-screen sticky top-0 flex-col border-r border-border/60 bg-card/80 backdrop-blur-xl transition-all duration-300 dark:bg-card/70 md:flex ${
->>>>>>> 327aeed3
           sidebarCollapsed ? 'w-20' : 'w-72'
         }`}
       >
@@ -135,16 +103,6 @@
             sidebarCollapsed ? 'justify-center' : 'justify-start'
           )}
         >
-<<<<<<< HEAD
-          <div className="flex h-12 w-12 items-center justify-center rounded-2xl bg-gradient-to-br from-primary to-accent text-primary-foreground shadow-lg">
-            <Smile className="h-6 w-6" />
-          </div>
-          {!sidebarCollapsed && (
-            <div>
-              <p className="text-base font-semibold text-foreground">Hapi AI</p>
-              <p className="text-[11px] font-semibold uppercase tracking-wider text-muted-foreground">
-                Teacher Analyst
-=======
           <div className="flex h-10 w-10 items-center justify-center rounded-xl bg-gradient-to-br from-emerald-500 to-teal-500 text-white shadow-lg">
             <Smile className="h-5 w-5" />
           </div>
@@ -153,7 +111,6 @@
               <p className="text-sm font-semibold text-foreground">Hapi AI</p>
               <p className="text-[11px] font-semibold uppercase tracking-wide text-muted-foreground">
                 Teacher Portal
->>>>>>> 327aeed3
               </p>
             </div>
           )}
@@ -171,13 +128,8 @@
                 className={cn(
                   'flex w-full items-center rounded-xl py-2 transition-all duration-200 relative',
                   isActive
-<<<<<<< HEAD
-                    ? 'bg-primary/10 text-primary font-semibold border-l-4 border-primary'
-                    : 'text-muted-foreground hover:bg-muted/50 hover:text-foreground',
-=======
                     ? 'bg-emerald-500/10 text-emerald-600 dark:text-emerald-400 border-l-4 border-emerald-500'
                     : 'hover:bg-emerald-500/5 hover:text-foreground border-l-4 border-transparent',
->>>>>>> 327aeed3
                   spacingClasses
                 )}
                 aria-label={item.label}
@@ -191,8 +143,6 @@
 
         <div className="space-y-3 px-4 pb-6">
           <ThemeToggle />
-<<<<<<< HEAD
-=======
           <button
             onClick={() => {
               if (sidebarCloseTimerRef.current) {
@@ -207,7 +157,6 @@
             <ChevronLeft className={`h-4 w-4 transition-transform ${sidebarCollapsed ? 'rotate-180' : ''}`} />
             {!sidebarCollapsed && <span>Collapse</span>}
           </button>
->>>>>>> 327aeed3
         </div>
       </aside>
 
