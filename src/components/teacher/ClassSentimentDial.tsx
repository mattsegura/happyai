--- conflicted
+++ resolved
@@ -26,24 +26,14 @@
   const checkedInCount = Math.floor(studentCount * 0.7);
 
   return (
-<<<<<<< HEAD
-    <div className="h-full rounded-lg border border-border/60 bg-card/90 backdrop-blur-sm p-4 shadow-md hover:shadow-lg transition-shadow duration-200">
-      <div className="flex items-center justify-between mb-4">
-=======
     <div className="h-full rounded-2xl border border-border/60 bg-card/90 backdrop-blur-sm p-5 shadow-lg hover:shadow-xl transition-shadow duration-300">
       <div className="flex items-center justify-between">
->>>>>>> 327aeed3
         <div>
           <h3 className="text-sm font-semibold text-foreground">{className}</h3>
           <p className="text-xs text-muted-foreground">Real-time sentiment</p>
         </div>
-<<<<<<< HEAD
-        <div className="flex h-8 w-8 items-center justify-center rounded-lg bg-gradient-to-br from-primary/10 to-accent/10 dark:from-primary/20 dark:to-accent/20">
-          <Users className="h-4 w-4 text-primary" />
-=======
         <div className="flex h-9 w-9 items-center justify-center rounded-xl bg-gradient-to-br from-emerald-500 to-teal-500 text-white shadow-md">
           <Users className="h-4 w-4" />
->>>>>>> 327aeed3
         </div>
       </div>
 
@@ -102,28 +92,17 @@
 
         {/* Most Popular Emotion Display */}
         {topEmotions.length > 0 && (
-<<<<<<< HEAD
-          <div className="p-2.5 bg-gradient-to-br from-purple-50/50 to-pink-50/50 dark:from-purple-950/20 dark:to-pink-950/20 rounded-lg border border-primary/20">
-=======
           <div className="p-3 bg-gradient-to-r from-emerald-50 to-teal-50 dark:from-emerald-900/20 dark:to-teal-900/20 rounded-lg border border-emerald-200 dark:border-emerald-500/30">
->>>>>>> 327aeed3
             <p className="text-[10px] font-semibold uppercase tracking-wide text-muted-foreground mb-1">
               Most students feel
             </p>
             <div className="flex items-center justify-between">
-<<<<<<< HEAD
-              <span className="text-base font-bold bg-gradient-to-r from-primary to-accent bg-clip-text text-transparent capitalize">
-                {topEmotions[0].emotion}
-              </span>
-              <span className="text-sm font-bold text-primary">
-=======
               <div className="flex items-center gap-2">
                 <span className="text-lg font-bold text-emerald-600 dark:text-emerald-400 capitalize">
                   {topEmotions[0].emotion}
                 </span>
               </div>
               <span className="text-sm font-bold text-emerald-600 dark:text-emerald-400">
->>>>>>> 327aeed3
                 {((topEmotions[0].count / checkedInCount) * 100).toFixed(0)}%
               </span>
             </div>
@@ -134,21 +113,6 @@
           <p className="mb-2 text-[10px] font-semibold uppercase tracking-wide text-muted-foreground">Top emotions</p>
           <div className="space-y-1.5">
             {topEmotions.slice(0, 3).map(({ emotion, count }) => (
-<<<<<<< HEAD
-              <div key={emotion} className="flex items-center justify-between gap-2">
-                <div className="flex items-center gap-1.5 min-w-0 flex-1">
-                  <span className="h-1.5 w-1.5 rounded-full bg-primary flex-shrink-0" />
-                  <span className="text-[11px] font-medium capitalize text-foreground truncate">{emotion}</span>
-                </div>
-                <div className="flex items-center gap-1.5">
-                  <div className="h-1.5 w-16 rounded-full bg-muted/50">
-                    <motion.div
-                      className="h-full rounded-full bg-gradient-to-r from-primary to-accent"
-                      initial={{ width: 0 }}
-                      animate={{ width: `${(count / checkedInCount) * 100}%` }}
-                      transition={{ duration: 0.8, ease: "easeOut" }}
-                    />
-=======
               <div key={emotion} className="flex items-center justify-between">
                 <div className="flex items-center gap-2">
                   <span className="h-2 w-2 rounded-full bg-emerald-500 dark:bg-emerald-400" />
@@ -160,7 +124,6 @@
                       className="h-full rounded-full bg-gradient-to-r from-emerald-500 to-teal-500"
                       style={{ width: `${(count / checkedInCount) * 100}%` }}
                     ></div>
->>>>>>> 327aeed3
                   </div>
                   <span className="w-5 text-right text-[10px] font-semibold text-muted-foreground">{count}</span>
                 </div>
