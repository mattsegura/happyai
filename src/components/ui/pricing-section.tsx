"use client";
import { Card, CardContent, CardHeader } from "@/components/ui/card";
import { TimelineContent } from "@/components/ui/timeline-animation";
<<<<<<< HEAD
import NumberFlow from "@number-flow/react";
import { GraduationCap, Users, Building2, CheckCheck, Brain, Calendar, Heart, TrendingUp, BarChart3, Shield, Bell, Sparkles } from "lucide-react";
=======
import { GraduationCap, Users, Building2, CheckCheck, Brain, Calendar, Heart, TrendingUp, BarChart3, Shield, Bell, MessageSquare, Sparkles } from "lucide-react";
>>>>>>> 232ec9b4
import { motion } from "framer-motion";
import { useRef, useState } from "react";
import { Dialog, DialogContent, DialogTitle, DialogTrigger } from "@/components/ui/dialog";
import { Button } from "@/components/ui/button";

const plans = [
  {
    name: "Student",
    description:
      "Personal AI companion for academic success and emotional wellbeing",
    price: 20,
    yearlyPrice: 200,
    buttonText: "Get Started",
    buttonVariant: "outline" as const,
    icon: <GraduationCap size={24} />,
    features: [
      { text: "Personalized AI assistant", icon: <Brain size={20} /> },
      { text: "Smart calendar & workload forecasting", icon: <Calendar size={20} /> },
      { text: "Daily mood pulse tracker", icon: <Heart size={20} /> },
    ],
    detailedFeatures: {
      "Core Features": [
        "Personalized AI assistant for emotional and academic guidance",
        "AI tutor for study planning and performance improvement",
        "Smart calendar with workload forecasting and study rhythm insights",
        "Daily mood pulse and emotional tracker",
        "Academic focus and risk indicators for each course",
      ],
      "Academic Intelligence": [
        "Live grade tracking and progress trends",
        "Upcoming assignments and deadlines view",
        "Mood-to-grade correlation charts",
        "Class participation and engagement overview",
      ],
      "Emotional Wellbeing": [
        "Mood variability and trajectory charts",
        "Burnout and wellbeing alerts",
        "AI summaries showing emotional and academic growth over time",
      ],
      "Engagement & Gamification": [
        "Streak tracking and participation points",
        "Class ranks and badge achievements",
        "Scoreboards per class (limited version)",
      ],
      "Productivity Tools": [
        "AI calendar buddy (Google Calendar integration)",
        "Daily to-do list combining pulses, assignments, and events",
      ],
    },
  },
  {
    name: "Teacher",
    description:
      "Comprehensive classroom insights with free access for all your students",
    price: 599,
    yearlyPrice: 1000,
    priceLabel: "semester",
    buttonText: "Get Started",
    buttonVariant: "default" as const,
    popular: true,
    icon: <Users size={24} />,
    features: [
      { text: "All student features included", icon: <GraduationCap size={20} /> },
      { text: "Class-level AI insights & reports", icon: <BarChart3 size={20} /> },
      { text: "At-risk student detection", icon: <Bell size={20} /> },
    ],
    detailedFeatures: {
      "Core Features": [
        "Full access to all student-plan tools",
        "Class-level AI 'Echo' reports and weekly summaries",
        "AI teaching assistant for instant data queries and insights",
        "At-risk student detection ('Care Alerts')",
      ],
      "Academic Intelligence": [
        "Class grade distributions and trends",
        "Assignment balance reports across semesters",
        "Student participation and submission dashboards",
        "AI stress calendar to understand workload across classes",
      ],
      "Emotional & Engagement Insights": [
        "Real-time class sentiment tracking",
        "Emotional recovery and low-mood alerts",
        "Mood-to-performance correlations per class",
        "Positive sentiment ratio and class wellbeing index",
      ],
      "Communication & Connection": [
        "SafeBox anonymous feedback with AI moderation",
        "Hapi Moments (peer and teacher recognition system)",
        "Office hours and 1-on-1 meeting tracking",
      ],
      "AI-Driven Tools": [
        "Weekly and monthly AI summaries for each class",
        "Student-specific AI briefs with personalized insights",
        "AI-based recommendations for scheduling and engagement",
      ],
    },
  },
  {
    name: "Enterprise",
    description:
      "Institution-wide analytics and unlimited access for administrators",
    price: null,
    priceLabel: "Contact Sales",
    buttonText: "Contact Sales",
    buttonVariant: "outline" as const,
    icon: <Building2 size={24} />,
    features: [
      { text: "Full Canvas LMS integration", icon: <Shield size={20} /> },
      { text: "Institution-wide analytics", icon: <TrendingUp size={20} /> },
      { text: "Custom AI reports", icon: <Sparkles size={20} /> },
    ],
    detailedFeatures: {
      "Core Capabilities": [
        "Full Canvas LMS integration (institution-wide)",
        "API-level access for all teachers, students, and departments",
        "Unlimited data history and timeframe selection",
      ],
      "Institutional Analytics": [
        "Grade and sentiment distribution reports across departments",
        "Submission rates, lateness, and grading turnaround metrics",
        "Performance trends by department or grade level",
        "AI-detected correlations between mood and academic change",
      ],
      "Wellbeing & Risk Management": [
        "Emotional and academic risk heatmaps",
        "Cross-risk index (students flagged both emotionally and academically)",
        "Early warning and success indices (school-wide)",
        "Engagement forecasts and trend modeling",
      ],
      "Teacher & Department Insights": [
        "Teacher engagement scores and feedback rates",
        "Most/least engaged classes and departments",
        "Teacher support index (sentiment vs workload balance)",
      ],
      "AI & Reporting": [
        "Weekly AI executive reports summarizing institution health",
        "Top emotional and academic risk drivers",
        "Sentiment and engagement heatmaps by time of semester",
        "AI-generated 'Wellness to Performance' correlation reports",
      ],
      "System & Integration": [
        "Multi-department data dashboards",
        "LTI launch and assignment import tracking",
        "Institutional configuration and permission controls",
        "Custom AI summaries per department or campus",
      ],
    },
  },
];

const PricingSwitch = ({ onSwitch }: { onSwitch: (value: string) => void }) => {
  const [selected, setSelected] = useState("0");

  const handleSwitch = (value: string) => {
    setSelected(value);
    onSwitch(value);
  };

  return (
    <div className="flex justify-center">
      <div className="relative z-50 mx-auto flex w-fit rounded-full bg-neutral-50 border border-gray-200 p-1">
        <button
          onClick={() => handleSwitch("0")}
          className={`relative z-10 w-fit sm:h-12 h-10 rounded-full sm:px-6 px-3 sm:py-2 py-1 font-medium transition-colors ${
            selected === "0"
              ? "text-white"
              : "text-muted-foreground hover:text-black"
          }`}
        >
          {selected === "0" && (
            <motion.span
              layoutId={"switch"}
              className="absolute top-0 left-0 sm:h-12 h-10 w-full rounded-full border-4 shadow-sm shadow-blue-600 border-blue-600 bg-gradient-to-t from-blue-500 via-blue-400 to-blue-600"
              transition={{ type: "spring", stiffness: 500, damping: 30 }}
            />
          )}
          <span className="relative">Monthly</span>
        </button>

        <button
          onClick={() => handleSwitch("1")}
          className={`relative z-10 w-fit sm:h-12 h-8 flex-shrink-0 rounded-full sm:px-6 px-3 sm:py-2 py-1 font-medium transition-colors ${
            selected === "1"
              ? "text-white"
              : "text-muted-foreground hover:text-black"
          }`}
        >
          {selected === "1" && (
            <motion.span
              layoutId={"switch"}
              className="absolute top-0 left-0 sm:h-12 h-10 w-full rounded-full border-4 shadow-sm shadow-blue-600 border-blue-600 bg-gradient-to-t from-blue-500 via-blue-400 to-blue-600"
              transition={{ type: "spring", stiffness: 500, damping: 30 }}
            />
          )}
          <span className="relative flex items-center gap-2">
            Yearly
            <span className="rounded-full bg-blue-50 px-2 py-0.5 text-xs font-medium text-black">
              Best Value
            </span>
          </span>
        </button>
      </div>
    </div>
  );
};

export default function PricingSection() {
  const [isYearly, setIsYearly] = useState(false);
  const pricingRef = useRef<HTMLDivElement>(null);

  const revealVariants = {
    visible: (i: number) => ({
      y: 0,
      opacity: 1,
      filter: "blur(0px)",
      transition: {
        delay: i * 0.2,
        duration: 0.5,
      },
    }),
    hidden: {
      filter: "blur(10px)",
      y: -20,
      opacity: 0,
    },
  };

  const togglePricingPeriod = (value: string) =>
    setIsYearly(Number.parseInt(value) === 1);

  return (
    <div id="pricing" className="px-4 py-20 mx-auto relative bg-white dark:bg-background" ref={pricingRef}>
      <div
        className="absolute top-0 left-[10%] right-[10%] w-[80%] h-full z-0"
        style={{
          backgroundImage: `
        radial-gradient(circle at center, #206ce8 0%, transparent 70%)
      `,
          opacity: 0.15,
          mixBlendMode: "multiply",
        }}
      />

      <div className="text-center mb-8 max-w-3xl mx-auto relative z-10">
        <h2 className="text-4xl md:text-5xl lg:text-6xl font-bold text-slate-900 dark:text-white mb-6">
          Simple, <span className="bg-gradient-to-r from-sky-400 to-blue-600 bg-clip-text text-transparent">transparent pricing</span>
        </h2>

        <p className="text-lg md:text-xl text-slate-600 dark:text-slate-300 max-w-3xl mx-auto leading-relaxed">
          Choose the plan that fits your needs. All plans include access to our core features.
        </p>
      </div>

      <TimelineContent
        as="div"
        animationNum={3}
        timelineRef={pricingRef}
        customVariants={revealVariants}
      >
        <PricingSwitch onSwitch={togglePricingPeriod} />
      </TimelineContent>

      <div className="grid md:grid-cols-3 max-w-7xl gap-6 py-8 mx-auto relative z-10">
        {plans.map((plan, index) => (
          <TimelineContent
            key={plan.name}
            as="div"
            animationNum={4 + index}
            timelineRef={pricingRef}
            customVariants={revealVariants}
          >
            <Card
              className={`relative h-full flex flex-col ${
                plan.popular ? "ring-2 ring-blue-500 bg-blue-50/50 dark:bg-blue-950/20" : "bg-white dark:bg-slate-900"
              }`}
            >
              <CardHeader className="text-left">
                <div className="flex justify-between items-start mb-4">
                  <div className="p-3 rounded-xl bg-gradient-to-br from-sky-500/20 to-blue-500/20 border border-sky-500/30">
                    {plan.icon}
                  </div>
                  {plan.popular && (
                    <span className="bg-blue-500 text-white px-3 py-1 rounded-full text-sm font-medium">
                      Most Popular
                    </span>
                  )}
                </div>
                <h3 className="text-2xl md:text-3xl font-bold text-slate-900 dark:text-white mb-2">
                  {plan.name}
                </h3>
                <p className="text-sm text-slate-600 dark:text-slate-400 mb-4">{plan.description}</p>
                <div className="flex items-baseline">
                  {plan.price !== null ? (
                    <>
                      <span className="text-4xl font-bold text-slate-900 dark:text-white">
                        ${isYearly ? plan.yearlyPrice : plan.price}
                      </span>
                      <span className="text-slate-600 dark:text-slate-400 ml-2">
                        /{isYearly ? "year" : (plan.priceLabel || "month")}
                      </span>
                    </>
                  ) : (
                    <span className="text-2xl font-bold text-slate-900 dark:text-white">
                      {plan.priceLabel}
                    </span>
                  )}
                </div>
              </CardHeader>

              <CardContent className="pt-0 flex-1 flex flex-col">
                <ul className="space-y-3 mb-6">
                  {plan.features.map((feature, featureIndex) => (
                    <li key={featureIndex} className="flex items-start">
                      <span className="text-sky-600 dark:text-sky-400 mt-0.5 mr-3 flex-shrink-0">
                        {feature.icon}
                      </span>
                      <span className="text-sm text-slate-700 dark:text-slate-300">
                        {feature.text}
                      </span>
                    </li>
                  ))}
                </ul>

                <Dialog>
                  <DialogTrigger asChild>
                    <Button variant="outline" className="w-full mt-auto hover:border-sky-500 hover:text-sky-600 transition-all">
                      Learn More
                    </Button>
                  </DialogTrigger>
                  <DialogContent className="max-w-[90vw] w-full h-[90vh] p-0 gap-0 bg-white dark:bg-slate-900 overflow-hidden">
                    <div className="h-full flex flex-col">
                      {/* Elegant Header */}
                      <div className="px-8 pt-8 pb-6 border-b border-slate-200 dark:border-slate-800">
                        <div className="flex items-start justify-between mb-6">
                          <div className="flex items-center gap-4">
                            <div className="p-3 rounded-xl bg-gradient-to-br from-sky-50 to-blue-50 dark:from-sky-950 dark:to-blue-950 border border-sky-200 dark:border-sky-800">
                              {plan.icon}
                            </div>
                            <div>
                              <DialogTitle className="text-2xl font-semibold text-slate-900 dark:text-white mb-1">
                                {plan.name} Plan
                              </DialogTitle>
                              <p className="text-sm text-slate-600 dark:text-slate-400">
                                {plan.description}
                              </p>
                            </div>
                          </div>
                          {plan.popular && (
                            <span className="px-3 py-1 rounded-full text-xs font-medium bg-sky-100 dark:bg-sky-950 text-sky-700 dark:text-sky-300 border border-sky-200 dark:border-sky-800">
                              Most Popular
                            </span>
                          )}
                        </div>
                        
                        <div className="flex items-center justify-between">
                          <div className="flex items-baseline gap-2">
                            {plan.price !== null ? (
                              <>
                                <span className="text-4xl font-semibold text-slate-900 dark:text-white">
                                  ${isYearly ? plan.yearlyPrice : plan.price}
                                </span>
                                <span className="text-base text-slate-600 dark:text-slate-400">
                                  /{isYearly ? "year" : (plan.priceLabel || "month")}
                                </span>
                              </>
                            ) : (
                              <span className="text-2xl font-semibold text-slate-900 dark:text-white">
                                {plan.priceLabel}
                              </span>
                            )}
                          </div>
                          <Button
                            className="bg-gradient-to-r from-sky-500 to-blue-600 hover:from-sky-600 hover:to-blue-700 text-white px-8 h-11 shadow-sm hover:shadow-md transition-all"
                          >
                            {plan.buttonText}
                          </Button>
                        </div>
                      </div>

                      {/* Features Content - Scrollable but clean */}
                      <div className="flex-1 overflow-y-auto px-8 py-6">
                        <div className="grid md:grid-cols-3 gap-6 max-w-7xl mx-auto">
                          {Object.entries(plan.detailedFeatures).map(([category, features]) => (
                            <div key={category} className="space-y-3">
                              <h4 className="text-sm font-semibold text-slate-900 dark:text-white flex items-center gap-2 pb-2 border-b border-slate-200 dark:border-slate-800">
                                <CheckCheck className="h-4 w-4 text-sky-500" />
                                {category}
                              </h4>
                              <ul className="space-y-2">
                                {features.map((feature: string, idx: number) => (
                                  <li key={idx} className="flex items-start gap-2 group">
                                    <div className="h-1.5 w-1.5 rounded-full bg-sky-500 mt-1.5 flex-shrink-0" />
                                    <span className="text-sm text-slate-600 dark:text-slate-400 leading-relaxed">
                                      {feature}
                                    </span>
                                  </li>
                                ))}
                              </ul>
                            </div>
                          ))}
                        </div>
                      </div>
                    </div>
                  </DialogContent>
                </Dialog>
              </CardContent>
            </Card>
          </TimelineContent>
        ))}
      </div>
    </div>
  );
}
<|MERGE_RESOLUTION|>--- conflicted
+++ resolved
@@ -1,15 +1,10 @@
 "use client";
 import { Card, CardContent, CardHeader } from "@/components/ui/card";
 import { TimelineContent } from "@/components/ui/timeline-animation";
-<<<<<<< HEAD
-import NumberFlow from "@number-flow/react";
-import { GraduationCap, Users, Building2, CheckCheck, Brain, Calendar, Heart, TrendingUp, BarChart3, Shield, Bell, Sparkles } from "lucide-react";
-=======
 import { GraduationCap, Users, Building2, CheckCheck, Brain, Calendar, Heart, TrendingUp, BarChart3, Shield, Bell, MessageSquare, Sparkles } from "lucide-react";
->>>>>>> 232ec9b4
 import { motion } from "framer-motion";
 import { useRef, useState } from "react";
-import { Dialog, DialogContent, DialogTitle, DialogTrigger } from "@/components/ui/dialog";
+import { Dialog, DialogContent, DialogHeader, DialogTitle, DialogTrigger } from "@/components/ui/dialog";
 import { Button } from "@/components/ui/button";
 
 const plans = [
@@ -396,7 +391,7 @@
                                 {category}
                               </h4>
                               <ul className="space-y-2">
-                                {features.map((feature: string, idx: number) => (
+                                {features.map((feature, idx) => (
                                   <li key={idx} className="flex items-start gap-2 group">
                                     <div className="h-1.5 w-1.5 rounded-full bg-sky-500 mt-1.5 flex-shrink-0" />
                                     <span className="text-sm text-slate-600 dark:text-slate-400 leading-relaxed">
