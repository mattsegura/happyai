import { defineConfig } from 'vite';
import react from '@vitejs/plugin-react';
import path from 'path';
import { VitePWA } from 'vite-plugin-pwa';

// https://vitejs.dev/config/
export default defineConfig({
<<<<<<< HEAD
  plugins: [
    react(),
    VitePWA({
      registerType: 'autoUpdate',
      includeAssets: ['icons/*.png', 'screenshots/*.png'],
      manifest: {
        name: 'HapiAI - Student Wellbeing & Academic Platform',
        short_name: 'HapiAI',
        description: 'Educational wellbeing platform connecting students and teachers through emotional check-ins, class engagement, and academic success tracking.',
        theme_color: '#3b82f6',
        background_color: '#ffffff',
        display: 'standalone',
        scope: '/',
        start_url: '/',
        orientation: 'portrait-primary',
        icons: [
          {
            src: '/icons/icon-192x192.png',
            sizes: '192x192',
            type: 'image/png',
            purpose: 'any maskable'
          },
          {
            src: '/icons/icon-512x512.png',
            sizes: '512x512',
            type: 'image/png',
            purpose: 'any maskable'
          }
        ]
      },
      workbox: {
        // Cache static assets
        globPatterns: ['**/*.{js,css,html,ico,png,jpg,jpeg,svg,woff,woff2}'],

        // Runtime caching strategies
        runtimeCaching: [
          {
            // Cache Supabase API responses
            urlPattern: /^https:\/\/.*\.supabase\.co\/.*/i,
            handler: 'NetworkFirst',
            options: {
              cacheName: 'supabase-api-cache',
              expiration: {
                maxEntries: 100,
                maxAgeSeconds: 60 * 15 // 15 minutes
              },
              networkTimeoutSeconds: 10,
              cacheableResponse: {
                statuses: [0, 200]
              }
            }
          },
          {
            // Cache Canvas API responses (when not in mock mode)
            urlPattern: /^https:\/\/.*\.instructure\.com\/.*/i,
            handler: 'NetworkFirst',
            options: {
              cacheName: 'canvas-api-cache',
              expiration: {
                maxEntries: 50,
                maxAgeSeconds: 60 * 30 // 30 minutes
              },
              networkTimeoutSeconds: 10
            }
          },
          {
            // Cache images with CacheFirst strategy
            urlPattern: /\.(?:png|jpg|jpeg|svg|gif|webp)$/,
            handler: 'CacheFirst',
            options: {
              cacheName: 'images-cache',
              expiration: {
                maxEntries: 60,
                maxAgeSeconds: 60 * 60 * 24 * 30 // 30 days
              }
            }
          },
          {
            // Cache fonts
            urlPattern: /\.(?:woff|woff2|ttf|otf)$/,
            handler: 'CacheFirst',
            options: {
              cacheName: 'fonts-cache',
              expiration: {
                maxEntries: 20,
                maxAgeSeconds: 60 * 60 * 24 * 365 // 1 year
              }
            }
          }
        ],

        // Skip waiting and claim clients immediately
        skipWaiting: true,
        clientsClaim: true,

        // Clean up old caches
        cleanupOutdatedCaches: true
      },

      devOptions: {
        enabled: true,
        type: 'module'
      }
    })
  ],
=======
  plugins: [react()],
  server: {
    host: '127.0.0.1',
    port: 3000,
    strictPort: true,
    hmr: {
      protocol: 'ws',
      host: '127.0.0.1',
      port: 3000,
    },
    headers: {
      'Cache-Control': 'no-cache, no-store, must-revalidate',
      'Pragma': 'no-cache',
      'Expires': '0',
    },
  },
  define: {
    // Remove all problematic defines that cause caching issues
  },
>>>>>>> 232ec9b4
  resolve: {
    alias: {
      '@': path.resolve(__dirname, './src'),
    },
    dedupe: ['react', 'react-dom'],
  },
  optimizeDeps: {
    exclude: ['lucide-react'],
  },
  build: {
    // Enable code splitting and optimize chunks
    rollupOptions: {
      output: {
        // Manual chunks for better code splitting
        manualChunks(id) {
          // Vendor chunks for core libraries
          if (id.includes('node_modules')) {
            // React and all React-dependent libraries must be in the same chunk
            // to avoid "useLayoutEffect" errors in production
            if (
              id.includes('react') ||
              id.includes('react-dom') ||
              id.includes('react-router') ||
              id.includes('react-hot-toast') ||
              id.includes('framer-motion') ||  // framer-motion uses React hooks internally
              id.includes('use-') ||  // use-callback-ref, use-sidecar, etc.
              id.includes('@radix-ui') ||  // Radix UI uses React hooks internally
              id.includes('lucide-react')  // lucide-react also uses React
            ) {
              return 'vendor-react';
            }

            // Charts - separate chunk since they're large
            if (id.includes('recharts')) {
              return 'vendor-charts';
            }

            // Supabase
            if (id.includes('@supabase')) {
              return 'vendor-supabase';
            }

            // AI libraries (OpenAI, Anthropic) - separate chunk
            if (id.includes('openai') || id.includes('@anthropic-ai')) {
              return 'vendor-ai';
            }

            // Stripe - separate chunk
            if (id.includes('@stripe') || id.includes('stripe')) {
              return 'vendor-stripe';
            }

            // Other node_modules
            return 'vendor-misc';
          }

          // Application chunks
          // Canvas integration
          if (id.includes('/canvas/') || id.includes('canvasApiMock')) {
            return 'canvas-integration';
          }

          // Teacher components
          if (id.includes('/teacher/')) {
            return 'teacher-components';
          }

          // Student-specific components
          if (id.includes('/student/')) {
            return 'student-components';
          }

          // Academics components - split into smaller chunks
          if (id.includes('/academics/')) {
            // Split academics into sub-chunks to avoid large bundle
            if (id.includes('EnhancedStudyPlanner') || id.includes('StudyPlanner') || id.includes('UnifiedCalendar')) {
              return 'academics-planner';
            }
            if (id.includes('CourseTutorMode') || id.includes('FeedbackHub')) {
              return 'academics-ai-features';
            }
            if (id.includes('MoodGradeAnalytics') || id.includes('GradeProjection')) {
              return 'academics-analytics';
            }
            return 'academics-core';
          }

          // Payment components
          if (id.includes('/payment/')) {
            return 'payment-components';
          }

          // Leaderboard components
          if (id.includes('/leaderboard/')) {
            return 'leaderboard-components';
          }

          // Moments components
          if (id.includes('/moments/')) {
            return 'moments-components';
          }

          // Wellbeing components
          if (id.includes('/wellbeing/')) {
            return 'wellbeing-components';
          }

          // Progress components
          if (id.includes('/progress/')) {
            return 'progress-components';
          }
        },
        // Optimize chunk names for better caching
        chunkFileNames: 'assets/[name]-[hash].js',
        entryFileNames: 'assets/[name]-[hash].js',
        assetFileNames: 'assets/[name]-[hash].[ext]',
      },
    },

    // Reduce chunk size warning limit to catch issues earlier
    chunkSizeWarningLimit: 500,

    // Use esbuild for minification (faster and built-in)
    minify: 'esbuild',

    // Disable source maps for smaller builds
    sourcemap: false,

    // Enable CSS code splitting
    cssCodeSplit: true,

    // Target modern browsers for smaller output
    target: 'es2020',
  },
});<|MERGE_RESOLUTION|>--- conflicted
+++ resolved
@@ -1,117 +1,9 @@
 import { defineConfig } from 'vite';
 import react from '@vitejs/plugin-react';
 import path from 'path';
-import { VitePWA } from 'vite-plugin-pwa';
 
 // https://vitejs.dev/config/
 export default defineConfig({
-<<<<<<< HEAD
-  plugins: [
-    react(),
-    VitePWA({
-      registerType: 'autoUpdate',
-      includeAssets: ['icons/*.png', 'screenshots/*.png'],
-      manifest: {
-        name: 'HapiAI - Student Wellbeing & Academic Platform',
-        short_name: 'HapiAI',
-        description: 'Educational wellbeing platform connecting students and teachers through emotional check-ins, class engagement, and academic success tracking.',
-        theme_color: '#3b82f6',
-        background_color: '#ffffff',
-        display: 'standalone',
-        scope: '/',
-        start_url: '/',
-        orientation: 'portrait-primary',
-        icons: [
-          {
-            src: '/icons/icon-192x192.png',
-            sizes: '192x192',
-            type: 'image/png',
-            purpose: 'any maskable'
-          },
-          {
-            src: '/icons/icon-512x512.png',
-            sizes: '512x512',
-            type: 'image/png',
-            purpose: 'any maskable'
-          }
-        ]
-      },
-      workbox: {
-        // Cache static assets
-        globPatterns: ['**/*.{js,css,html,ico,png,jpg,jpeg,svg,woff,woff2}'],
-
-        // Runtime caching strategies
-        runtimeCaching: [
-          {
-            // Cache Supabase API responses
-            urlPattern: /^https:\/\/.*\.supabase\.co\/.*/i,
-            handler: 'NetworkFirst',
-            options: {
-              cacheName: 'supabase-api-cache',
-              expiration: {
-                maxEntries: 100,
-                maxAgeSeconds: 60 * 15 // 15 minutes
-              },
-              networkTimeoutSeconds: 10,
-              cacheableResponse: {
-                statuses: [0, 200]
-              }
-            }
-          },
-          {
-            // Cache Canvas API responses (when not in mock mode)
-            urlPattern: /^https:\/\/.*\.instructure\.com\/.*/i,
-            handler: 'NetworkFirst',
-            options: {
-              cacheName: 'canvas-api-cache',
-              expiration: {
-                maxEntries: 50,
-                maxAgeSeconds: 60 * 30 // 30 minutes
-              },
-              networkTimeoutSeconds: 10
-            }
-          },
-          {
-            // Cache images with CacheFirst strategy
-            urlPattern: /\.(?:png|jpg|jpeg|svg|gif|webp)$/,
-            handler: 'CacheFirst',
-            options: {
-              cacheName: 'images-cache',
-              expiration: {
-                maxEntries: 60,
-                maxAgeSeconds: 60 * 60 * 24 * 30 // 30 days
-              }
-            }
-          },
-          {
-            // Cache fonts
-            urlPattern: /\.(?:woff|woff2|ttf|otf)$/,
-            handler: 'CacheFirst',
-            options: {
-              cacheName: 'fonts-cache',
-              expiration: {
-                maxEntries: 20,
-                maxAgeSeconds: 60 * 60 * 24 * 365 // 1 year
-              }
-            }
-          }
-        ],
-
-        // Skip waiting and claim clients immediately
-        skipWaiting: true,
-        clientsClaim: true,
-
-        // Clean up old caches
-        cleanupOutdatedCaches: true
-      },
-
-      devOptions: {
-        enabled: true,
-        type: 'module'
-      }
-    })
-  ],
-=======
   plugins: [react()],
   server: {
     host: '127.0.0.1',
@@ -131,7 +23,6 @@
   define: {
     // Remove all problematic defines that cause caching issues
   },
->>>>>>> 232ec9b4
   resolve: {
     alias: {
       '@': path.resolve(__dirname, './src'),
@@ -164,7 +55,7 @@
               return 'vendor-react';
             }
 
-            // Charts - separate chunk since they're large
+            // Charts
             if (id.includes('recharts')) {
               return 'vendor-charts';
             }
@@ -172,16 +63,6 @@
             // Supabase
             if (id.includes('@supabase')) {
               return 'vendor-supabase';
-            }
-
-            // AI libraries (OpenAI, Anthropic) - separate chunk
-            if (id.includes('openai') || id.includes('@anthropic-ai')) {
-              return 'vendor-ai';
-            }
-
-            // Stripe - separate chunk
-            if (id.includes('@stripe') || id.includes('stripe')) {
-              return 'vendor-stripe';
             }
 
             // Other node_modules
@@ -204,24 +85,9 @@
             return 'student-components';
           }
 
-          // Academics components - split into smaller chunks
+          // Academics components
           if (id.includes('/academics/')) {
-            // Split academics into sub-chunks to avoid large bundle
-            if (id.includes('EnhancedStudyPlanner') || id.includes('StudyPlanner') || id.includes('UnifiedCalendar')) {
-              return 'academics-planner';
-            }
-            if (id.includes('CourseTutorMode') || id.includes('FeedbackHub')) {
-              return 'academics-ai-features';
-            }
-            if (id.includes('MoodGradeAnalytics') || id.includes('GradeProjection')) {
-              return 'academics-analytics';
-            }
-            return 'academics-core';
-          }
-
-          // Payment components
-          if (id.includes('/payment/')) {
-            return 'payment-components';
+            return 'academics-components';
           }
 
           // Leaderboard components
@@ -233,37 +99,17 @@
           if (id.includes('/moments/')) {
             return 'moments-components';
           }
-
-          // Wellbeing components
-          if (id.includes('/wellbeing/')) {
-            return 'wellbeing-components';
-          }
-
-          // Progress components
-          if (id.includes('/progress/')) {
-            return 'progress-components';
-          }
         },
-        // Optimize chunk names for better caching
-        chunkFileNames: 'assets/[name]-[hash].js',
-        entryFileNames: 'assets/[name]-[hash].js',
-        assetFileNames: 'assets/[name]-[hash].[ext]',
       },
     },
 
-    // Reduce chunk size warning limit to catch issues earlier
-    chunkSizeWarningLimit: 500,
+    // Increase chunk size warning limit
+    chunkSizeWarningLimit: 800,
 
     // Use esbuild for minification (faster and built-in)
     minify: 'esbuild',
 
-    // Disable source maps for smaller builds
+    // Source maps for production debugging (can disable for smaller builds)
     sourcemap: false,
-
-    // Enable CSS code splitting
-    cssCodeSplit: true,
-
-    // Target modern browsers for smaller output
-    target: 'es2020',
   },
 });